%% The contents of this file are subject to the Mozilla Public License
%% Version 1.1 (the "License"); you may not use this file except in
%% compliance with the License. You may obtain a copy of the License
%% at http://www.mozilla.org/MPL/
%%
%% Software distributed under the License is distributed on an "AS IS"
%% basis, WITHOUT WARRANTY OF ANY KIND, either express or implied. See
%% the License for the specific language governing rights and
%% limitations under the License.
%%
%% The Original Code is RabbitMQ.
%%
%% The Initial Developer of the Original Code is GoPivotal, Inc.
%% Copyright (c) 2018 Pivotal Software, Inc.  All rights reserved.
%%

-module(rabbit_quorum_queue).

-export([init_state/2, handle_event/2]).
-export([declare/1, recover/1, stop/1, delete/4, delete_immediately/2]).
-export([info/1, info/2, stat/1, infos/1]).
-export([ack/3, reject/4, basic_get/4, basic_consume/9, basic_cancel/4]).
-export([credit/4]).
-export([purge/1]).
-export([stateless_deliver/2, deliver/3]).
-export([dead_letter_publish/4]).
-export([queue_name/1]).
-export([cluster_state/1, status/2]).
-export([cancel_consumer_handler/3, cancel_consumer/3]).
-export([become_leader/2, update_metrics/2]).
-export([rpc_delete_metrics/1]).
-export([format/1]).
-export([open_files/1]).
-export([add_member/3]).
-export([delete_member/3]).
-export([requeue/3]).
-export([policy_changed/2]).
-export([cleanup_data_dir/0]).

-include_lib("rabbit_common/include/rabbit.hrl").
-include_lib("stdlib/include/qlc.hrl").

-type ra_server_id() :: {Name :: atom(), Node :: node()}.
-type msg_id() :: non_neg_integer().
-type qmsg() :: {rabbit_types:r('queue'), pid(), msg_id(), boolean(), rabbit_types:message()}.

-spec handle_event({'ra_event', ra_server_id(), any()}, rabbit_fifo_client:state()) ->
                          {'internal', Correlators :: [term()], rabbit_fifo_client:state()} |
                          {rabbit_fifo:client_msg(), rabbit_fifo_client:state()}.
-spec declare(rabbit_types:amqqueue()) -> {'new', rabbit_types:amqqueue(), rabbit_fifo_client:state()}.
-spec recover([rabbit_types:amqqueue()]) -> [rabbit_types:amqqueue() |
                                             {'absent', rabbit_types:amqqueue(), atom()}].
-spec stop(rabbit_types:vhost()) -> 'ok'.
-spec delete(rabbit_types:amqqueue(), boolean(), boolean(), rabbit_types:username()) ->
                    {'ok', QLen :: non_neg_integer()}.
-spec ack(rabbit_types:ctag(), [msg_id()], rabbit_fifo_client:state()) ->
                 {'ok', rabbit_fifo_client:state()}.
-spec reject(Confirm :: boolean(), rabbit_types:ctag(), [msg_id()], rabbit_fifo_client:state()) ->
                    {'ok', rabbit_fifo_client:state()}.
-spec basic_get(rabbit_types:amqqueue(), NoAck :: boolean(), rabbit_types:ctag(),
                rabbit_fifo_client:state()) ->
                       {'ok', 'empty', rabbit_fifo_client:state()} |
                       {'ok', QLen :: non_neg_integer(), qmsg(), rabbit_fifo_client:state()}.
-spec basic_consume(rabbit_types:amqqueue(), NoAck :: boolean(), ChPid :: pid(),
                    ConsumerPrefetchCount :: non_neg_integer(), rabbit_types:ctag(),
                    ExclusiveConsume :: boolean(), Args :: rabbit_framing:amqp_table(),
                    any(), rabbit_fifo_client:state()) -> {'ok', rabbit_fifo_client:state()}.
-spec basic_cancel(rabbit_types:ctag(), ChPid :: pid(), any(), rabbit_fifo_client:state()) ->
                          {'ok', rabbit_fifo_client:state()}.
-spec stateless_deliver(ra_server_id(), rabbit_types:delivery()) -> 'ok'.
-spec deliver(Confirm :: boolean(), rabbit_types:delivery(), rabbit_fifo_client:state()) ->
                     rabbit_fifo_client:state().
-spec info(rabbit_types:amqqueue()) -> rabbit_types:infos().
-spec info(rabbit_types:amqqueue(), rabbit_types:info_keys()) -> rabbit_types:infos().
-spec infos(rabbit_types:r('queue')) -> rabbit_types:infos().
-spec stat(rabbit_types:amqqueue()) -> {'ok', non_neg_integer(), non_neg_integer()}.
-spec cluster_state(Name :: atom()) -> 'down' | 'recovering' | 'running'.
-spec status(rabbit_types:vhost(), Name :: rabbit_misc:resource_name()) -> rabbit_types:infos() | {error, term()}.

-define(STATISTICS_KEYS,
        [policy,
         operator_policy,
         effective_policy_definition,
         consumers,
         memory,
         state,
         garbage_collection,
         leader,
         online,
         members,
         open_files
        ]).

%%----------------------------------------------------------------------------

-spec init_state(ra_server_id(), rabbit_types:r('queue')) ->
                        rabbit_fifo_client:state().
init_state({Name, _}, QName) ->
    {ok, SoftLimit} = application:get_env(rabbit, quorum_commands_soft_limit),
<<<<<<< HEAD
    %% This lookup could potentially return an {error, not_found}, but we do not
    %% know what to do if the queue has `disappeared`. Let it crash.
    {ok, #amqqueue{pid = Leader, quorum_nodes = Nodes0}} =
        rabbit_amqqueue:lookup(QName),
    %% Ensure the leader is listed first
    Nodes = [Leader | lists:delete(Leader, [{Name, N} || N <- Nodes0])],
    rabbit_fifo_client:init(qname_to_rname(QName), Nodes, SoftLimit,
=======
    {ok, #amqqueue{pid = Leader, quorum_nodes = Nodes}} =
        rabbit_amqqueue:lookup(QName),
    %% Ensure the leader is listed first
    Servers0 = [{Name, N} || N <- Nodes],
    Servers = [Leader | lists:delete(Leader, Servers0)],
    rabbit_fifo_client:init(QName, Servers, SoftLimit,
>>>>>>> 81270670
                            fun() -> credit_flow:block(Name), ok end,
                            fun() -> credit_flow:unblock(Name), ok end).

handle_event({ra_event, From, Evt}, QState) ->
    rabbit_fifo_client:handle_ra_event(From, Evt, QState).

declare(#amqqueue{name = QName,
                  durable = Durable,
                  auto_delete = AutoDelete,
                  arguments = Arguments,
                  options = Opts} = Q) ->
    ActingUser = maps:get(user, Opts, ?UNKNOWN_USER),
    check_invalid_arguments(QName, Arguments),
    check_auto_delete(Q),
    check_exclusive(Q),
    check_non_durable(Q),
    QuorumSize = get_default_quorum_initial_group_size(Arguments),
    RaName = qname_to_rname(QName),
    Id = {RaName, node()},
    Nodes = select_quorum_nodes(QuorumSize, rabbit_mnesia:cluster_nodes(all)),
    NewQ0 = Q#amqqueue{pid = Id,
                       quorum_nodes = Nodes},
    case rabbit_amqqueue:internal_declare(NewQ0, false) of
        {created, NewQ} ->
            RaMachine = ra_machine(NewQ),
            case ra:start_cluster(RaName, RaMachine,
                                  [{RaName, Node} || Node <- Nodes]) of
                {ok, _, _} ->
                    rabbit_event:notify(queue_created,
                                        [{name, QName},
                                         {durable, Durable},
                                         {auto_delete, AutoDelete},
                                         {arguments, Arguments},
                                         {user_who_performed_action, ActingUser}]),
                    {new, NewQ};
                {error, Error} ->
                    _ = rabbit_amqqueue:internal_delete(QName, ActingUser),
                    rabbit_misc:protocol_error(internal_error,
                                               "Cannot declare a queue '~s' on node '~s': ~255p",
                                               [rabbit_misc:rs(QName), node(), Error])
            end;
        {existing, _} = Ex ->
            Ex
    end.



ra_machine(Q) ->
    {module, rabbit_fifo, ra_machine_config(Q)}.

ra_machine_config(Q = #amqqueue{name = QName}) ->
    #{dead_letter_handler => dlx_mfa(Q),
      cancel_consumer_handler => {?MODULE, cancel_consumer, [QName]},
      become_leader_handler => {?MODULE, become_leader, [QName]},
      metrics_handler => {?MODULE, update_metrics, [QName]}}.

cancel_consumer_handler(QName, {ConsumerTag, ChPid}, _Name) ->
    Node = node(ChPid),
    % QName = queue_name(Name),
    case Node == node() of
        true -> cancel_consumer(QName, ChPid, ConsumerTag);
        false ->
            rpc:cast(Node, rabbit_quorum_queue,
                     cancel_consumer,
                     [QName, ChPid, ConsumerTag])
    end.

cancel_consumer(QName, ChPid, ConsumerTag) ->
    rabbit_core_metrics:consumer_deleted(ChPid, ConsumerTag, QName),
    rabbit_event:notify(consumer_deleted,
                        [{consumer_tag, ConsumerTag},
                         {channel,      ChPid},
                         {queue,        QName},
                         {user_who_performed_action, ?INTERNAL_USER}]).

become_leader(QName, Name) ->
    Fun = fun(Q1) ->
                  Q1#amqqueue{pid = {Name, node()},
                              state = live}
          end,
    %% as this function is called synchronously when a ra node becomes leader
    %% we need to ensure there is no chance of blocking as else the ra node
    %% may not be able to establish it's leadership
    spawn(fun() ->
                  rabbit_misc:execute_mnesia_transaction(
                    fun() ->
                            rabbit_amqqueue:update(QName, Fun)
                    end),
                  case rabbit_amqqueue:lookup(QName) of
                      {ok, #amqqueue{quorum_nodes = Nodes}} ->
                          [rpc:call(Node, ?MODULE, rpc_delete_metrics, [QName])
                           || Node <- Nodes, Node =/= node()];
                      _ ->
                          ok
                  end
          end).

rpc_delete_metrics(QName) ->
    ets:delete(queue_coarse_metrics, QName),
    ets:delete(queue_metrics, QName),
    ok.

update_metrics(QName, {Name, MR, MU, M, C}) ->
    R = reductions(Name),
    rabbit_core_metrics:queue_stats(QName, MR, MU, M, R),
    Util = case C of
               0 -> 0;
               _ -> rabbit_fifo:usage(Name)
           end,
    Infos = [{consumers, C}, {consumer_utilisation, Util} | infos(QName)],
    rabbit_core_metrics:queue_stats(QName, Infos),
    rabbit_event:notify(queue_stats, Infos ++ [{name, QName},
                                               {messages, M},
                                               {messages_ready, MR},
                                               {messages_unacknowledged, MU},
                                               {reductions, R}]).

reductions(Name) ->
    try
        {reductions, R} = process_info(whereis(Name), reductions),
        R
    catch
        error:badarg ->
            0
    end.

recover(Queues) ->
    [begin
         case ra:restart_server({Name, node()}) of
             ok ->

                 % queue was restarted, good
                 ok;
             {error, Err}
               when Err == not_started orelse
                    Err == name_not_registered ->
                 % queue was never started on this node
                 % so needs to be started from scratch.
                 Machine = ra_machine(Q0),
                 RaNodes = [{Name, Node} || Node <- Nodes],
                 case ra:start_server(Name, {Name, node()}, Machine, RaNodes) of
                     ok -> ok;
                     Err ->
                         rabbit_log:warning("recover: quorum queue ~w could not"
                                            " be started ~w", [Name, Err]),
                         ok
                 end;
             {error, {already_started, _}} ->
                 %% this is fine and can happen if a vhost crashes and performs
                 %% recovery whilst the ra application and servers are still
                 %% running
                 ok;
             Err ->
                 %% catch all clause to avoid causing the vhost not to start
                 rabbit_log:warning("recover: quorum queue ~w could not be "
                                    "restarted ~w", [Name, Err]),
                 ok
         end,
         %% we have to ensure the  quorum queue is
         %% present in the rabbit_queue table and not just in rabbit_durable_queue
         %% So many code paths are dependent on this.
         {ok, Q} = rabbit_amqqueue:ensure_rabbit_queue_record_is_initialized(Q0),
         Q
     end || #amqqueue{pid = {Name, _},
                      quorum_nodes = Nodes} = Q0 <- Queues].

stop(VHost) ->
    _ = [ra:stop_server(Pid) || #amqqueue{pid = Pid} <- find_quorum_queues(VHost)],
    ok.

delete(#amqqueue{ type = quorum, pid = {Name, _}, name = QName, quorum_nodes = QNodes},
       _IfUnused, _IfEmpty, ActingUser) ->
    %% TODO Quorum queue needs to support consumer tracking for IfUnused
    Timeout = application:get_env(kernel, net_ticktime, 60000) + 5000,
    Msgs = quorum_messages(Name),
    _ = rabbit_amqqueue:internal_delete(QName, ActingUser),
    case ra:delete_cluster([{Name, Node} || Node <- QNodes], Timeout) of
        {ok, {_, LeaderNode} = Leader} ->
            MRef = erlang:monitor(process, Leader),
            receive
                {'DOWN', MRef, process, _, _} ->
                    ok
            end,
            rpc:call(LeaderNode, rabbit_core_metrics, queue_deleted, [QName]),
            {ok, Msgs};
        {error, {no_more_servers_to_try, Errs}} ->
            case lists:all(fun({{error, noproc}, _}) -> true;
                              (_) -> false
                           end, Errs) of
                true ->
                    %% If all ra nodes were already down, the delete
                    %% has succeed
                    rabbit_core_metrics:queue_deleted(QName),
                    {ok, Msgs};
                false ->
                    rabbit_misc:protocol_error(
                      internal_error,
                      "Cannot delete quorum queue '~s', not enough nodes online to reach a quorum: ~255p",
                      [rabbit_misc:rs(QName), Errs])
            end
    end.

delete_immediately(Resource, {Name, _} = QPid) ->
    _ = rabbit_amqqueue:internal_delete(Resource, ?INTERNAL_USER),
    {ok, _} = ra:delete_cluster([QPid]),
    rabbit_core_metrics:queue_deleted(Resource),
    ok.

ack(CTag, MsgIds, QState) ->
    rabbit_fifo_client:settle(quorum_ctag(CTag), MsgIds, QState).

reject(true, CTag, MsgIds, QState) ->
    rabbit_fifo_client:return(quorum_ctag(CTag), MsgIds, QState);
reject(false, CTag, MsgIds, QState) ->
    rabbit_fifo_client:discard(quorum_ctag(CTag), MsgIds, QState).

credit(CTag, Credit, Drain, QState) ->
    rabbit_fifo_client:credit(quorum_ctag(CTag), Credit, Drain, QState).

basic_get(#amqqueue{name = QName, pid = {Name, _} = Id, type = quorum}, NoAck,
          CTag0, QState0) ->
    CTag = quorum_ctag(CTag0),
    Settlement = case NoAck of
                     true ->
                         settled;
                     false ->
                         unsettled
                 end,
    case rabbit_fifo_client:dequeue(CTag, Settlement, QState0) of
        {ok, empty, QState} ->
            {ok, empty, QState};
        {ok, {MsgId, {MsgHeader, Msg}}, QState} ->
            IsDelivered = maps:is_key(delivery_count, MsgHeader),
            {ok, quorum_messages(Name), {QName, Id, MsgId, IsDelivered, Msg}, QState};
        {timeout, _} ->
            {error, timeout}
    end.

basic_consume(#amqqueue{name = QName, type = quorum}, NoAck, ChPid,
              ConsumerPrefetchCount, ConsumerTag, ExclusiveConsume, Args, OkMsg,
              QState0) ->
    maybe_send_reply(ChPid, OkMsg),
    %% A prefetch count of 0 means no limitation, let's make it into something large for ra
    Prefetch = case ConsumerPrefetchCount of
                   0 -> 2000;
                   Other -> Other
               end,
    {ok, QState} = rabbit_fifo_client:checkout(quorum_ctag(ConsumerTag),
                                               Prefetch, QState0),
    rabbit_core_metrics:consumer_created(ChPid, ConsumerTag, ExclusiveConsume,
                                         not NoAck, QName,
                                         ConsumerPrefetchCount, Args),
    {ok, QState}.

basic_cancel(ConsumerTag, ChPid, OkMsg, QState0) ->
    maybe_send_reply(ChPid, OkMsg),
    rabbit_fifo_client:cancel_checkout(quorum_ctag(ConsumerTag), QState0).

stateless_deliver(ServerId, Delivery) ->
    ok = rabbit_fifo_client:untracked_enqueue([ServerId],
                                              Delivery#delivery.message).

deliver(false, Delivery, QState0) ->
    rabbit_fifo_client:enqueue(Delivery#delivery.message, QState0);
deliver(true, Delivery, QState0) ->
    rabbit_fifo_client:enqueue(Delivery#delivery.msg_seq_no,
                               Delivery#delivery.message, QState0).

info(Q) ->
    info(Q, [name, durable, auto_delete, arguments, pid, state, messages,
             messages_ready, messages_unacknowledged]).

infos(QName) ->
    case rabbit_amqqueue:lookup(QName) of
        {ok, Q} ->
            info(Q, ?STATISTICS_KEYS);
        {error, not_found} ->
            []
    end.

info(Q, Items) ->
    [{Item, i(Item, Q)} || Item <- Items].

stat(_Q) ->
    {ok, 0, 0}.  %% TODO length, consumers count

purge(Node) ->
    rabbit_fifo_client:purge(Node).

requeue(ConsumerTag, MsgIds, QState) ->
    rabbit_fifo_client:return(quorum_ctag(ConsumerTag), MsgIds, QState).

cleanup_data_dir() ->
    Names = [Name || #amqqueue{pid = {Name, _}, quorum_nodes = Nodes}
                         <- rabbit_amqqueue:list_by_type(quorum),
                     lists:member(node(), Nodes)],
    Registered = ra_directory:list_registered(),
    [maybe_delete_data_dir(UId) || {Name, UId} <- Registered,
                                   not lists:member(Name, Names)],
    ok.

maybe_delete_data_dir(UId) ->
    Dir = ra_env:server_data_dir(UId),
    {ok, Config} = ra_log:read_config(Dir),
    case maps:get(machine, Config) of
        {module, rabbit_fifo, _} ->
            ra_lib:recursive_delete(Dir),
            ra_directory:unregister_name(UId);
        _ ->
            ok
    end.

policy_changed(QName, Node) ->
    {ok, Q} = rabbit_amqqueue:lookup(QName),
    rabbit_fifo_client:update_machine_state(Node, ra_machine_config(Q)).

cluster_state(Name) ->
    case whereis(Name) of
        undefined -> down;
        _ ->
            case ets:lookup(ra_state, Name) of
                [{_, recover}] -> recovering;
                _ -> running
            end
    end.

status(Vhost, QueueName) ->
    %% Handle not found queues
    QName = #resource{virtual_host = Vhost, name = QueueName, kind = queue},
    RName = qname_to_rname(QName),
    case rabbit_amqqueue:lookup(QName) of
        {ok, #amqqueue{type = classic}} ->
            {error, classic_queue_not_supported};
        {ok, #amqqueue{pid = {_, Leader}, quorum_nodes = Nodes}} ->
            Info = [{leader, Leader}, {members, Nodes}],
            case ets:lookup(ra_state, RName) of
                [{_, State}] ->
                    [{local_state, State} | Info];
                [] ->
                    Info
            end;
        {error, not_found} = E ->
            E
    end.

add_member(VHost, Name, Node) ->
    QName = #resource{virtual_host = VHost, name = Name, kind = queue},
    case rabbit_amqqueue:lookup(QName) of
        {ok, #amqqueue{type = classic}} ->
            {error, classic_queue_not_supported};
        {ok, #amqqueue{quorum_nodes = QNodes} = Q} ->
            case lists:member(Node, rabbit_mnesia:cluster_nodes(running)) of
                false ->
                    {error, node_not_running};
                true ->
                    case lists:member(Node, QNodes) of
                        true ->
                            {error, already_a_member};
                        false ->
                            add_member(Q, Node)
                    end
            end;
        {error, not_found} = E ->
                    E
    end.

add_member(#amqqueue{pid = {RaName, _} = ServerRef, name = QName,
                     quorum_nodes = QNodes} = Q, Node) ->
    %% TODO parallel calls might crash this, or add a duplicate in quorum_nodes
    ServerId = {RaName, Node},
    case ra:start_server(RaName, ServerId, ra_machine(Q),
                       [{RaName, N} || N <- QNodes]) of
        ok ->
            case ra:add_member(ServerRef, ServerId) of
                {ok, _, Leader} ->
                    Fun = fun(Q1) ->
                                  Q1#amqqueue{quorum_nodes =
                                                  [Node | Q1#amqqueue.quorum_nodes],
                                              pid = Leader}
                          end,
                    rabbit_misc:execute_mnesia_transaction(
                      fun() -> rabbit_amqqueue:update(QName, Fun) end),
                    ok;
                E ->
                    %% TODO should we stop the ra process here?
                    E
            end;
        {error, _} = E ->
            E
    end.

delete_member(VHost, Name, Node) ->
    QName = #resource{virtual_host = VHost, name = Name, kind = queue},
    case rabbit_amqqueue:lookup(QName) of
        {ok, #amqqueue{type = classic}} ->
            {error, classic_queue_not_supported};
        {ok, #amqqueue{quorum_nodes = QNodes} = Q} ->
            case lists:member(Node, rabbit_mnesia:cluster_nodes(running)) of
                false ->
                    {error, node_not_running};
                true ->
                    case lists:member(Node, QNodes) of
                        false ->
                            {error, not_a_member};
                        true ->
                            delete_member(Q, Node)
                    end
            end;
        {error, not_found} = E ->
                    E
    end.

delete_member(#amqqueue{pid = {RaName, _}, name = QName}, Node) ->
    ServerId = {RaName, Node},
    case ra:leave_and_delete_server(ServerId) of
        ok ->
            Fun = fun(Q1) ->
                          Q1#amqqueue{quorum_nodes =
                                          lists:delete(Node, Q1#amqqueue.quorum_nodes)}
                  end,
            rabbit_misc:execute_mnesia_transaction(
              fun() -> rabbit_amqqueue:update(QName, Fun) end),
            ok;
        E ->
            E
    end.

%%----------------------------------------------------------------------------
dlx_mfa(Q) ->
    DLX = init_dlx(args_policy_lookup(<<"dead-letter-exchange">>, fun res_arg/2, Q), Q),
    DLXRKey = args_policy_lookup(<<"dead-letter-routing-key">>, fun res_arg/2, Q),
    {?MODULE, dead_letter_publish, [DLX, DLXRKey, Q#amqqueue.name]}.

init_dlx(undefined, _Q) ->
    undefined;
init_dlx(DLX, #amqqueue{name = QName}) ->
    rabbit_misc:r(QName, exchange, DLX).

res_arg(_PolVal, ArgVal) -> ArgVal.

args_policy_lookup(Name, Resolve, Q = #amqqueue{arguments = Args}) ->
    AName = <<"x-", Name/binary>>,
    case {rabbit_policy:get(Name, Q), rabbit_misc:table_lookup(Args, AName)} of
        {undefined, undefined}       -> undefined;
        {undefined, {_Type, Val}}    -> Val;
        {Val,       undefined}       -> Val;
        {PolVal,    {_Type, ArgVal}} -> Resolve(PolVal, ArgVal)
    end.

dead_letter_publish(undefined, _, _, _) ->
    ok;
dead_letter_publish(X, RK, QName, ReasonMsgs) ->
    {ok, Exchange} = rabbit_exchange:lookup(X),
    [rabbit_dead_letter:publish(Msg, Reason, Exchange, RK, QName)
     || {Reason, Msg} <- ReasonMsgs].

%% TODO escape hack
qname_to_rname(#resource{virtual_host = <<"/">>, name = Name}) ->
    erlang:binary_to_atom(<<"%2F_", Name/binary>>, utf8);
qname_to_rname(#resource{virtual_host = VHost, name = Name}) ->
    erlang:binary_to_atom(<<VHost/binary, "_", Name/binary>>, utf8).

find_quorum_queues(VHost) ->
    Node = node(),
    mnesia:async_dirty(
      fun () ->
              qlc:e(qlc:q([Q || Q = #amqqueue{vhost = VH,
                                              pid  = Pid,
                                              type = quorum}
                                    <- mnesia:table(rabbit_durable_queue),
                                VH =:= VHost,
                                qnode(Pid) == Node]))
      end).

i(name,               #amqqueue{name               = Name}) -> Name;
i(durable,            #amqqueue{durable            = Dur}) -> Dur;
i(auto_delete,        #amqqueue{auto_delete        = AD}) -> AD;
i(arguments,          #amqqueue{arguments          = Args}) -> Args;
i(pid,                #amqqueue{pid                = {Name, _}}) -> whereis(Name);
i(messages,           #amqqueue{pid                = {Name, _}}) ->
    quorum_messages(Name);
i(messages_ready,     #amqqueue{name               = QName}) ->
    case ets:lookup(queue_coarse_metrics, QName) of
        [{_, MR, _, _, _}] ->
            MR;
        [] ->
            0
    end;
i(messages_unacknowledged, #amqqueue{name          = QName}) ->
    case ets:lookup(queue_coarse_metrics, QName) of
        [{_, _, MU, _, _}] ->
            MU;
        [] ->
            0
    end;
i(policy, Q) ->
    case rabbit_policy:name(Q) of
        none   -> '';
        Policy -> Policy
    end;
i(operator_policy, Q) ->
    case rabbit_policy:name_op(Q) of
        none   -> '';
        Policy -> Policy
    end;
i(effective_policy_definition, Q) ->
    case rabbit_policy:effective_definition(Q) of
        undefined -> [];
        Def       -> Def
    end;
i(consumers,     #amqqueue{name               = QName}) ->
    case ets:lookup(queue_metrics, QName) of
        [{_, M, _}] ->
            proplists:get_value(consumers, M, 0);
        [] ->
            0
    end;
i(memory, #amqqueue{pid = {Name, _}}) ->
    try
        {memory, M} = process_info(whereis(Name), memory),
        M
    catch
        error:badarg ->
            0
    end;
i(state, #amqqueue{pid = {Name, Node}}) ->
    %% Check against the leader or last known leader
    case rpc:call(Node, ?MODULE, cluster_state, [Name]) of
        {badrpc, _} -> down;
        State -> State
    end;
i(local_state, #amqqueue{pid = {Name, _}}) ->
    case ets:lookup(ra_state, Name) of
        [{_, State}] -> State;
        _ -> not_member
    end;
i(garbage_collection, #amqqueue{pid = {Name, _}}) ->
    try
        rabbit_misc:get_gc_info(whereis(Name))
    catch
        error:badarg ->
            []
    end;
i(members, #amqqueue{quorum_nodes = Nodes}) ->
    Nodes;
i(online, Q) -> online(Q);
i(leader, Q) -> leader(Q);
i(open_files, #amqqueue{pid = {Name, _},
                        quorum_nodes = Nodes}) ->
    {Data, _} = rpc:multicall(Nodes, rabbit_quorum_queue, open_files, [Name]),
    lists:flatten(Data);
i(_K, _Q) -> ''.

open_files(Name) ->
    case whereis(Name) of
        undefined -> {node(), 0};
        Pid -> case ets:lookup(ra_open_file_metrics, Pid) of
                   [] -> {node(), 0};
                   [{_, Count}] -> {node(), Count}
               end
    end.

leader(#amqqueue{pid = {Name, Leader}}) ->
    case is_process_alive(Name, Leader) of
        true -> Leader;
        false -> ''
    end.

online(#amqqueue{quorum_nodes = Nodes,
                 pid = {Name, _Leader}}) ->
    [Node || Node <- Nodes, is_process_alive(Name, Node)].

format(#amqqueue{quorum_nodes = Nodes} = Q) ->
    [{members, Nodes}, {online, online(Q)}, {leader, leader(Q)}].

is_process_alive(Name, Node) ->
    erlang:is_pid(rpc:call(Node, erlang, whereis, [Name])).

quorum_messages(QName) ->
    case ets:lookup(queue_coarse_metrics, QName) of
        [{_, _, _, M, _}] ->
            M;
        [] ->
            0
    end.

quorum_ctag(Int) when is_integer(Int) ->
    integer_to_binary(Int);
quorum_ctag(Other) ->
    Other.

maybe_send_reply(_ChPid, undefined) -> ok;
maybe_send_reply(ChPid, Msg) -> ok = rabbit_channel:send_command(ChPid, Msg).

qnode(QPid) when is_pid(QPid) ->
    node(QPid);
qnode({_, Node}) ->
    Node.

check_invalid_arguments(QueueName, Args) ->
    Keys = [<<"x-expires">>, <<"x-message-ttl">>, <<"x-max-length">>,
            <<"x-max-length-bytes">>, <<"x-max-priority">>, <<"x-overflow">>,
            <<"x-queue-mode">>],
    [case rabbit_misc:table_lookup(Args, Key) of
         undefined -> ok;
         _TypeVal   -> rabbit_misc:protocol_error(
                         precondition_failed,
                         "invalid arg '~s' for ~s",
                         [Key, rabbit_misc:rs(QueueName)])
     end || Key <- Keys],
    ok.

check_auto_delete(#amqqueue{auto_delete = true, name = Name}) ->
    rabbit_misc:protocol_error(
      precondition_failed,
      "invalid property 'auto-delete' for ~s",
      [rabbit_misc:rs(Name)]);
check_auto_delete(_) ->
    ok.

check_exclusive(#amqqueue{exclusive_owner = none}) ->
    ok;
check_exclusive(#amqqueue{name = Name}) ->
    rabbit_misc:protocol_error(
      precondition_failed,
      "invalid property 'exclusive-owner' for ~s",
      [rabbit_misc:rs(Name)]).

check_non_durable(#amqqueue{durable = true}) ->
    ok;
check_non_durable(#amqqueue{name = Name,
                            durable = false}) ->
    rabbit_misc:protocol_error(
      precondition_failed,
      "invalid property 'non-durable' for ~s",
      [rabbit_misc:rs(Name)]).

queue_name(RaFifoState) ->
    rabbit_fifo_client:cluster_name(RaFifoState).

get_default_quorum_initial_group_size(Arguments) ->
    case rabbit_misc:table_lookup(Arguments, <<"x-quorum-initial-group-size">>) of
        undefined -> application:get_env(rabbit, default_quorum_initial_group_size);
        {_Type, Val} -> Val
    end.

select_quorum_nodes(Size, All) when length(All) =< Size ->
    All;
select_quorum_nodes(Size, All) ->
    Node = node(),
    case lists:member(Node, All) of
        true ->
            select_quorum_nodes(Size - 1, lists:delete(Node, All), [Node]);
        false ->
            select_quorum_nodes(Size, All, [])
    end.

select_quorum_nodes(0, _, Selected) ->
    Selected;
select_quorum_nodes(Size, Rest, Selected) ->
    S = lists:nth(rand:uniform(length(Rest)), Rest),
    select_quorum_nodes(Size - 1, lists:delete(S, Rest), [S | Selected]).<|MERGE_RESOLUTION|>--- conflicted
+++ resolved
@@ -97,22 +97,14 @@
                         rabbit_fifo_client:state().
 init_state({Name, _}, QName) ->
     {ok, SoftLimit} = application:get_env(rabbit, quorum_commands_soft_limit),
-<<<<<<< HEAD
     %% This lookup could potentially return an {error, not_found}, but we do not
     %% know what to do if the queue has `disappeared`. Let it crash.
     {ok, #amqqueue{pid = Leader, quorum_nodes = Nodes0}} =
         rabbit_amqqueue:lookup(QName),
     %% Ensure the leader is listed first
-    Nodes = [Leader | lists:delete(Leader, [{Name, N} || N <- Nodes0])],
-    rabbit_fifo_client:init(qname_to_rname(QName), Nodes, SoftLimit,
-=======
-    {ok, #amqqueue{pid = Leader, quorum_nodes = Nodes}} =
-        rabbit_amqqueue:lookup(QName),
-    %% Ensure the leader is listed first
     Servers0 = [{Name, N} || N <- Nodes],
     Servers = [Leader | lists:delete(Leader, Servers0)],
-    rabbit_fifo_client:init(QName, Servers, SoftLimit,
->>>>>>> 81270670
+    rabbit_fifo_client:init(qname_to_rname(QName), Servers, SoftLimit,
                             fun() -> credit_flow:block(Name), ok end,
                             fun() -> credit_flow:unblock(Name), ok end).
 
