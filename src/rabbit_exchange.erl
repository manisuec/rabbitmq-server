%%   The contents of this file are subject to the Mozilla Public License
%%   Version 1.1 (the "License"); you may not use this file except in
%%   compliance with the License. You may obtain a copy of the License at
%%   http://www.mozilla.org/MPL/
%%
%%   Software distributed under the License is distributed on an "AS IS"
%%   basis, WITHOUT WARRANTY OF ANY KIND, either express or implied. See the
%%   License for the specific language governing rights and limitations
%%   under the License.
%%
%%   The Original Code is RabbitMQ.
%%
%%   The Initial Developers of the Original Code are LShift Ltd,
%%   Cohesive Financial Technologies LLC, and Rabbit Technologies Ltd.
%%
%%   Portions created before 22-Nov-2008 00:00:00 GMT by LShift Ltd,
%%   Cohesive Financial Technologies LLC, or Rabbit Technologies Ltd
%%   are Copyright (C) 2007-2008 LShift Ltd, Cohesive Financial
%%   Technologies LLC, and Rabbit Technologies Ltd.
%%
%%   Portions created by LShift Ltd are Copyright (C) 2007-2010 LShift
%%   Ltd. Portions created by Cohesive Financial Technologies LLC are
%%   Copyright (C) 2007-2010 Cohesive Financial Technologies
%%   LLC. Portions created by Rabbit Technologies Ltd are Copyright
%%   (C) 2007-2010 Rabbit Technologies Ltd.
%%
%%   All Rights Reserved.
%%
%%   Contributor(s): ______________________________________.
%%

-module(rabbit_exchange).
-include("rabbit.hrl").
-include("rabbit_framing.hrl").

-export([recover/0, declare/5, lookup/1, lookup_or_die/1, list/1, info_keys/0,
         info/1, info/2, info_all/1, info_all/2, publish/2, delete/2]).
%% this must be run inside a mnesia tx
-export([maybe_auto_delete/1]).
-export([assert_equivalence/5, assert_args_equivalence/2, check_type/1]).

%%----------------------------------------------------------------------------

-ifdef(use_specs).

-export_type([name/0, type/0]).

-type(name() :: rabbit_types:r('exchange')).
-type(type() :: atom()).

-spec(recover/0 :: () -> 'ok').
-spec(declare/5 ::
        (name(), type(), boolean(), boolean(), rabbit_framing:amqp_table())
        -> rabbit_types:exchange()).
-spec(check_type/1 ::
        (binary()) -> atom() | rabbit_types:connection_exit()).
-spec(assert_equivalence/5 ::
        (rabbit_types:exchange(), atom(), boolean(), boolean(),
         rabbit_framing:amqp_table())
        -> 'ok' | rabbit_types:connection_exit()).
-spec(assert_args_equivalence/2 ::
        (rabbit_types:exchange(), rabbit_framing:amqp_table())
        -> 'ok' | rabbit_types:connection_exit()).
-spec(lookup/1 ::
        (name()) -> rabbit_types:ok(rabbit_types:exchange()) |
                    rabbit_types:error('not_found')).
-spec(lookup_or_die/1 ::
        (name()) -> rabbit_types:exchange() |
                    rabbit_types:channel_exit()).
-spec(list/1 :: (rabbit_types:vhost()) -> [rabbit_types:exchange()]).
-spec(info_keys/0 :: () -> [rabbit_types:info_key()]).
-spec(info/1 :: (rabbit_types:exchange()) -> [rabbit_types:info()]).
-spec(info/2 ::
        (rabbit_types:exchange(), [rabbit_types:info_key()])
        -> [rabbit_types:info()]).
-spec(info_all/1 :: (rabbit_types:vhost()) -> [[rabbit_types:info()]]).
-spec(info_all/2 ::(rabbit_types:vhost(), [rabbit_types:info_key()])
                    -> [[rabbit_types:info()]]).
-spec(publish/2 :: (rabbit_types:exchange(), rabbit_types:delivery())
                   -> {rabbit_router:routing_result(), [pid()]}).
-spec(delete/2 ::
        (name(), boolean())-> 'ok' |
                              rabbit_types:error('not_found') |
                              rabbit_types:error('in_use')).
-spec(maybe_auto_delete/1:: (rabbit_types:exchange()) ->
                                 'not_deleted' | 'auto_deleted').

-endif.

%%----------------------------------------------------------------------------

-define(INFO_KEYS, [name, type, durable, auto_delete, arguments]).

recover() ->
<<<<<<< HEAD
    Exs = rabbit_misc:table_fold(
            fun (X, Acc) ->
                    ok = mnesia:write(rabbit_exchange, X, write),
                    [X | Acc]
            end, [], rabbit_durable_exchange),
=======
    Xs = rabbit_misc:table_fold(
           fun (X, Acc) ->
                   ok = mnesia:write(rabbit_exchange, X, write),
                   [X | Acc]
           end, [], rabbit_durable_exchange),
>>>>>>> e73ea3af
    Bs = rabbit_binding:recover(),
    recover_with_bindings(
      lists:keysort(#binding.exchange_name, Bs),
      lists:keysort(#exchange.name, Xs), []).

recover_with_bindings([B = #binding{exchange_name = Name} | Rest],
                      Xs = [#exchange{name = Name} | _],
                      Bindings) ->
    recover_with_bindings(Rest, Xs, [B | Bindings]);
recover_with_bindings(Bs, [X = #exchange{type = Type} | Xs], Bindings) ->
    (type_to_module(Type)):recover(X, Bindings),
    recover_with_bindings(Bs, Xs, []);
recover_with_bindings([], [], []) ->
    ok.

declare(XName, Type, Durable, AutoDelete, Args) ->
    X = #exchange{name        = XName,
                  type        = Type,
                  durable     = Durable,
                  auto_delete = AutoDelete,
                  arguments   = Args},
    %% We want to upset things if it isn't ok; this is different from
    %% the other hooks invocations, where we tend to ignore the return
    %% value.
    TypeModule = type_to_module(Type),
    ok = TypeModule:validate(X),
    case rabbit_misc:execute_mnesia_transaction(
           fun () ->
                   case mnesia:wread({rabbit_exchange, XName}) of
                       [] ->
                           ok = mnesia:write(rabbit_exchange, X, write),
                           ok = case Durable of
                                    true ->
                                        mnesia:write(rabbit_durable_exchange,
                                                     X, write);
                                    false ->
                                        ok
                           end,
                           {new, X};
                       [ExistingX] ->
                           {existing, ExistingX}
                   end
           end) of
        {new, X}      -> TypeModule:create(X),
                         rabbit_event:notify(exchange_created, info(X)),
                         X;
        {existing, X} -> X;
        Err           -> Err
    end.

%% Used with atoms from records; e.g., the type is expected to exist.
type_to_module(T) ->
    {ok, Module} = rabbit_exchange_type_registry:lookup_module(T),
    Module.

%% Used with binaries sent over the wire; the type may not exist.
check_type(TypeBin) ->
    case rabbit_exchange_type_registry:binary_to_type(TypeBin) of
        {error, not_found} ->
            rabbit_misc:protocol_error(
              command_invalid, "unknown exchange type '~s'", [TypeBin]);
        T ->
            case rabbit_exchange_type_registry:lookup_module(T) of
                {error, not_found} -> rabbit_misc:protocol_error(
                                        command_invalid,
                                        "invalid exchange type '~s'", [T]);
                {ok, _Module}      -> T
            end
    end.

assert_equivalence(X = #exchange{ durable     = Durable,
                                  auto_delete = AutoDelete,
                                  type        = Type},
                   Type, Durable, AutoDelete, RequiredArgs) ->
    (type_to_module(Type)):assert_args_equivalence(X, RequiredArgs);
assert_equivalence(#exchange{ name = Name }, _Type, _Durable, _AutoDelete,
                   _Args) ->
    rabbit_misc:protocol_error(
      not_allowed,
      "cannot redeclare ~s with different type, durable or autodelete value",
      [rabbit_misc:rs(Name)]).

assert_args_equivalence(#exchange{ name = Name, arguments = Args },
                        RequiredArgs) ->
    %% The spec says "Arguments are compared for semantic
    %% equivalence".  The only arg we care about is
    %% "alternate-exchange".
    rabbit_misc:assert_args_equivalence(Args, RequiredArgs, Name,
                                        [<<"alternate-exchange">>]).

lookup(Name) ->
    rabbit_misc:dirty_read({rabbit_exchange, Name}).

lookup_or_die(Name) ->
    case lookup(Name) of
        {ok, X}            -> X;
        {error, not_found} -> rabbit_misc:not_found(Name)
    end.

list(VHostPath) ->
    mnesia:dirty_match_object(
      rabbit_exchange,
      #exchange{name = rabbit_misc:r(VHostPath, exchange), _ = '_'}).

info_keys() -> ?INFO_KEYS.

map(VHostPath, F) ->
    %% TODO: there is scope for optimisation here, e.g. using a
    %% cursor, parallelising the function invocation
    lists:map(F, list(VHostPath)).

infos(Items, X) -> [{Item, i(Item, X)} || Item <- Items].

i(name,        #exchange{name        = Name})       -> Name;
i(type,        #exchange{type        = Type})       -> Type;
i(durable,     #exchange{durable     = Durable})    -> Durable;
i(auto_delete, #exchange{auto_delete = AutoDelete}) -> AutoDelete;
i(arguments,   #exchange{arguments   = Arguments})  -> Arguments;
i(Item, _) -> throw({bad_argument, Item}).

info(X = #exchange{}) -> infos(?INFO_KEYS, X).

info(X = #exchange{}, Items) -> infos(Items, X).

info_all(VHostPath) -> map(VHostPath, fun (X) -> info(X) end).

info_all(VHostPath, Items) -> map(VHostPath, fun (X) -> info(X, Items) end).

publish(X = #exchange{name = XName}, Delivery) ->
    QueueNames = find_queues(Delivery, queue:from_list([X]), [XName], []),
    QueuePids = lookup_qpids(QueueNames),
    rabbit_router:deliver(QueuePids, Delivery).

find_queues(Delivery, WorkList, SeenExchanges, QueueNames) ->
    case queue:out(WorkList) of
        {empty, _WorkList} ->
            lists:usort(lists:flatten(QueueNames));
        {{value, X = #exchange{type = Type}}, WorkList1} ->
            {NewQueueNames, NewExchangeNames} =
                process_alternate(
                  X, ((type_to_module(Type)):publish(X, Delivery))),
            {WorkList2, SeenExchanges1} =
                lists:foldl(
                  fun (XName, {WorkListN, SeenExchangesN} = Acc) ->
                          case lists:member(XName, SeenExchangesN) of
                              true  -> Acc;
                              false -> {case lookup(XName) of
                                            {ok, X1} ->
                                                queue:in(X1, WorkListN);
                                            {error, not_found} ->
                                                WorkListN
                                        end, [XName | SeenExchangesN]}
                          end
                  end, {WorkList1, SeenExchanges}, NewExchangeNames),
            find_queues(Delivery, WorkList2, SeenExchanges1,
                        [NewQueueNames | QueueNames])
    end.

<<<<<<< HEAD
process_alternate(#exchange{name = XName, arguments = Args}, {[], []}) ->
    case rabbit_misc:r_arg(XName, exchange, Args, <<"alternate-exchange">>) of
        undefined ->
            {[], []};
        AName ->
            {[], [AName]}
    end;
process_alternate(_X, Results) ->
    Results.

lookup_qpids(QueueNames) ->
    lists:foldl(
      fun (Key, Acc) ->
              case mnesia:dirty_read({rabbit_queue, Key}) of
                  [#amqqueue{pid = QPid}] -> [QPid | Acc];
                  []                      -> Acc
              end
      end, [], QueueNames).

=======
>>>>>>> e73ea3af
call_with_exchange(XName, Fun) ->
    rabbit_misc:execute_mnesia_transaction(
      fun () -> case mnesia:read({rabbit_exchange, XName}) of
                   []  -> {error, not_found};
                   [X] -> Fun(X)
               end
      end).

delete(XName, IfUnused) ->
    Fun = case IfUnused of
              true  -> fun conditional_delete/1;
              false -> fun unconditional_delete/1
          end,
    case call_with_exchange(XName, Fun) of
        {deleted, X = #exchange{type = Type}, Bs} ->
            (type_to_module(Type)):delete(X, Bs),
            ok;
        Error = {error, _InUseOrNotFound} ->
            Error
    end.

maybe_auto_delete(#exchange{auto_delete = false}) ->
    not_deleted;
maybe_auto_delete(#exchange{auto_delete = true} = X) ->
    case conditional_delete(X) of
        {error, in_use}  -> not_deleted;
        {deleted, X, []} -> auto_deleted
    end.

conditional_delete(X = #exchange{name = XName}) ->
    case rabbit_binding:has_for_exchange(XName) of
        false  -> unconditional_delete(X);
        true   -> {error, in_use}
    end.

unconditional_delete(X = #exchange{name = XName}) ->
    Bindings = rabbit_binding:remove_for_exchange(XName),
    ok = mnesia:delete({rabbit_durable_exchange, XName}),
    ok = mnesia:delete({rabbit_exchange, XName}),
    rabbit_event:notify(exchange_deleted, [{name, XName}]),
    {deleted, X, Bindings}.<|MERGE_RESOLUTION|>--- conflicted
+++ resolved
@@ -92,19 +92,11 @@
 -define(INFO_KEYS, [name, type, durable, auto_delete, arguments]).
 
 recover() ->
-<<<<<<< HEAD
-    Exs = rabbit_misc:table_fold(
-            fun (X, Acc) ->
-                    ok = mnesia:write(rabbit_exchange, X, write),
-                    [X | Acc]
-            end, [], rabbit_durable_exchange),
-=======
     Xs = rabbit_misc:table_fold(
            fun (X, Acc) ->
                    ok = mnesia:write(rabbit_exchange, X, write),
                    [X | Acc]
            end, [], rabbit_durable_exchange),
->>>>>>> e73ea3af
     Bs = rabbit_binding:recover(),
     recover_with_bindings(
       lists:keysort(#binding.exchange_name, Bs),
@@ -263,7 +255,6 @@
                         [NewQueueNames | QueueNames])
     end.
 
-<<<<<<< HEAD
 process_alternate(#exchange{name = XName, arguments = Args}, {[], []}) ->
     case rabbit_misc:r_arg(XName, exchange, Args, <<"alternate-exchange">>) of
         undefined ->
@@ -283,8 +274,6 @@
               end
       end, [], QueueNames).
 
-=======
->>>>>>> e73ea3af
 call_with_exchange(XName, Fun) ->
     rabbit_misc:execute_mnesia_transaction(
       fun () -> case mnesia:read({rabbit_exchange, XName}) of
