%%   The contents of this file are subject to the Mozilla Public License
%%   Version 1.1 (the "License"); you may not use this file except in
%%   compliance with the License. You may obtain a copy of the License at
%%   http://www.mozilla.org/MPL/
%%
%%   Software distributed under the License is distributed on an "AS IS"
%%   basis, WITHOUT WARRANTY OF ANY KIND, either express or implied. See the
%%   License for the specific language governing rights and limitations
%%   under the License.
%%
%%   The Original Code is RabbitMQ.
%%
%%   The Initial Developers of the Original Code are LShift Ltd,
%%   Cohesive Financial Technologies LLC, and Rabbit Technologies Ltd.
%%
%%   Portions created before 22-Nov-2008 00:00:00 GMT by LShift Ltd,
%%   Cohesive Financial Technologies LLC, or Rabbit Technologies Ltd
%%   are Copyright (C) 2007-2008 LShift Ltd, Cohesive Financial
%%   Technologies LLC, and Rabbit Technologies Ltd.
%%
%%   Portions created by LShift Ltd are Copyright (C) 2007-2010 LShift
%%   Ltd. Portions created by Cohesive Financial Technologies LLC are
%%   Copyright (C) 2007-2010 Cohesive Financial Technologies
%%   LLC. Portions created by Rabbit Technologies Ltd are Copyright
%%   (C) 2007-2010 Rabbit Technologies Ltd.
%%
%%   All Rights Reserved.
%%
%%   Contributor(s): ______________________________________.
%%

-module(rabbit_sup).

-behaviour(supervisor).

-export([start_link/0, start_child/1, start_child/2,
         start_restartable_child/1, start_restartable_child/2]).

-export([init/1]).

-include("rabbit.hrl").

-define(SERVER, ?MODULE).

start_link() ->
    supervisor:start_link({local, ?SERVER}, ?MODULE, []).

start_child(Mod) ->
    start_child(Mod, []).

start_child(Mod, Args) ->
<<<<<<< HEAD
    {ok, _} = supervisor:start_child(
                ?SERVER, {Mod, {Mod, start_link, Args},
                          %% 16#ffffffff is the highest value allowed
                          transient, 16#ffffffff, worker, [Mod]}),
=======
    {ok, _} = supervisor:start_child(?SERVER,
                                     {Mod, {Mod, start_link, Args},
                                      transient, ?MAX_WAIT, worker, [Mod]}),
    ok.

start_restartable_child(Mod) ->
    start_restartable_child(Mod, []).

start_restartable_child(Mod, Args) ->
    Name = list_to_atom(atom_to_list(Mod) ++ "_sup"),
    {ok, _} = supervisor:start_child(
                ?SERVER,
                {Name, {rabbit_restartable_sup, start_link,
                        [Name, {Mod, start_link, Args}]},
                 transient, infinity, supervisor, [rabbit_restartable_sup]}),
>>>>>>> 107adaa4
    ok.

init([]) ->
    {ok, {{one_for_all, 0, 1}, []}}.<|MERGE_RESOLUTION|>--- conflicted
+++ resolved
@@ -49,12 +49,6 @@
     start_child(Mod, []).
 
 start_child(Mod, Args) ->
-<<<<<<< HEAD
-    {ok, _} = supervisor:start_child(
-                ?SERVER, {Mod, {Mod, start_link, Args},
-                          %% 16#ffffffff is the highest value allowed
-                          transient, 16#ffffffff, worker, [Mod]}),
-=======
     {ok, _} = supervisor:start_child(?SERVER,
                                      {Mod, {Mod, start_link, Args},
                                       transient, ?MAX_WAIT, worker, [Mod]}),
@@ -70,7 +64,6 @@
                 {Name, {rabbit_restartable_sup, start_link,
                         [Name, {Mod, start_link, Args}]},
                  transient, infinity, supervisor, [rabbit_restartable_sup]}),
->>>>>>> 107adaa4
     ok.
 
 init([]) ->
