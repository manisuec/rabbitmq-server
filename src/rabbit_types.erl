--- conflicted
+++ resolved
@@ -64,19 +64,11 @@
 -type(content() :: undecoded_content() | decoded_content()).
 -type(msg_id() :: rabbit_guid:guid()).
 -type(basic_message() ::
-<<<<<<< HEAD
-      #basic_message{exchange_name  :: rabbit_exchange:name(),
-                     routing_keys   :: [rabbit_router:routing_key()],
-                     content        :: content(),
-                     id             :: msg_id(),
-                     is_persistent  :: boolean()}).
-=======
         #basic_message{exchange_name  :: rabbit_exchange:name(),
                        routing_keys   :: [rabbit_router:routing_key()],
                        content        :: content(),
-                       guid           :: rabbit_guid:guid(),
+                     id             :: msg_id(),
                        is_persistent  :: boolean()}).
->>>>>>> 43c4ad4d
 -type(message() :: basic_message()).
 -type(delivery() ::
         #delivery{mandatory :: boolean(),
