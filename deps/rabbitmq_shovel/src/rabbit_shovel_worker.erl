%%  The contents of this file are subject to the Mozilla Public License
%%  Version 1.1 (the "License"); you may not use this file except in
%%  compliance with the License. You may obtain a copy of the License
%%  at http://www.mozilla.org/MPL/
%%
%%  Software distributed under the License is distributed on an "AS IS"
%%  basis, WITHOUT WARRANTY OF ANY KIND, either express or implied. See
%%  the License for the specific language governing rights and
%%  limitations under the License.
%%
%%  The Original Code is RabbitMQ.
%%
%%  The Initial Developer of the Original Code is GoPivotal, Inc.
%%  Copyright (c) 2007-2016 Pivotal Software, Inc.  All rights reserved.
%%

-module(rabbit_shovel_worker).
-behaviour(gen_server2).

-export([start_link/3]).
-export([init/1, handle_call/3, handle_cast/2, handle_info/2, terminate/2,
         code_change/3]).

-include_lib("amqp_client/include/amqp_client.hrl").
-include("rabbit_shovel.hrl").

-define(MAX_CONNECTION_CLOSE_TIMEOUT, 10000).

-record(state, {inbound_conn, inbound_ch, outbound_conn, outbound_ch,
                name, type, config, inbound_uri, outbound_uri, unacked,
                remaining, %% [1]
                remaining_unacked}). %% [2]

%% [1] Counts down until we shut down in all modes
%% [2] Counts down until we stop publishing in on-confirm mode

start_link(Type, Name, Config) ->
    ok = rabbit_shovel_status:report(Name, Type, starting),
    gen_server2:start_link(?MODULE, [Type, Name, Config], []).

%%---------------------------
%% Gen Server Implementation
%%---------------------------

init([Type, Name, Config]) ->
    gen_server2:cast(self(), init),
    {ok, Shovel} = parse(Type, Name, Config),
    {ok, #state{name = Name, type = Type, config = Shovel}}.

parse(static,  Name, Config) -> rabbit_shovel_config:parse(Name, Config);
parse(dynamic, Name, Config) -> rabbit_shovel_parameters:parse(Name, Config).

handle_call(_Msg, _From, State) ->
    {noreply, State}.

handle_cast(init, State = #state{config = Config}) ->
<<<<<<< HEAD
    random:seed(erlang:phash2([node()]),
                erlang:monotonic_time(),
                erlang:unique_integer()),
=======
>>>>>>> e45aa04c
    #shovel{sources = Sources, destinations = Destinations} = Config,
    {InboundConn, InboundChan, InboundURI} =
        make_conn_and_chan(Sources#endpoint.uris),
    {OutboundConn, OutboundChan, OutboundURI} =
        make_conn_and_chan(Destinations#endpoint.uris),

    %% Don't trap exits until we have established connections so that
    %% if we try to shut down while waiting for a connection to be
    %% established then we don't block
    process_flag(trap_exit, true),

    (Sources#endpoint.resource_declaration)(InboundConn, InboundChan),
    (Destinations#endpoint.resource_declaration)(OutboundConn, OutboundChan),

    NoAck = Config#shovel.ack_mode =:= no_ack,
    case NoAck of
        false -> Prefetch = Config#shovel.prefetch_count,
                 #'basic.qos_ok'{} =
                     amqp_channel:call(
                       InboundChan, #'basic.qos'{prefetch_count = Prefetch});
        true  -> ok
    end,

    case Config#shovel.ack_mode of
        on_confirm ->
            #'confirm.select_ok'{} =
                amqp_channel:call(OutboundChan, #'confirm.select'{}),
            ok = amqp_channel:register_confirm_handler(OutboundChan, self());
        _ ->
            ok
    end,

    Remaining = remaining(InboundChan, Config),
    case Remaining of
        0 -> exit({shutdown, autodelete});
        _ -> ok
    end,

    #'basic.consume_ok'{} =
        amqp_channel:subscribe(
          InboundChan, #'basic.consume'{queue  = Config#shovel.queue,
                                        no_ack = NoAck},
          self()),

    State1 =
        State#state{inbound_conn = InboundConn, inbound_ch = InboundChan,
                    outbound_conn = OutboundConn, outbound_ch = OutboundChan,
                    inbound_uri = InboundURI,
                    outbound_uri = OutboundURI,
                    remaining = Remaining,
                    remaining_unacked = Remaining,
                    unacked = gb_trees:empty()},
    ok = report_running(State1),
    {noreply, State1}.

handle_info(#'basic.consume_ok'{}, State) ->
    {noreply, State};

handle_info({#'basic.deliver'{delivery_tag = Tag,
                              exchange = Exchange, routing_key = RoutingKey},
             Msg = #amqp_msg{props = Props = #'P_basic'{}}},
            State = #state{inbound_uri  = InboundURI,
                           outbound_uri = OutboundURI,
                           config = #shovel{publish_properties = PropsFun,
                                            publish_fields     = FieldsFun}}) ->
    Method = #'basic.publish'{exchange = Exchange, routing_key = RoutingKey},
    Method1 = FieldsFun(InboundURI, OutboundURI, Method),
    Msg1 = Msg#amqp_msg{props = PropsFun(InboundURI, OutboundURI, Props)},
    {noreply, publish(Tag, Method1, Msg1, State)};

handle_info(#'basic.ack'{delivery_tag = Seq, multiple = Multiple},
            State = #state{config = #shovel{ack_mode = on_confirm}}) ->
    {noreply, confirm_to_inbound(
                fun (DTag, Multi) ->
                        #'basic.ack'{delivery_tag = DTag, multiple = Multi}
                end, Seq, Multiple, State)};

handle_info(#'basic.nack'{delivery_tag = Seq, multiple = Multiple},
            State = #state{config = #shovel{ack_mode = on_confirm}}) ->
    {noreply, confirm_to_inbound(
                fun (DTag, Multi) ->
                        #'basic.nack'{delivery_tag = DTag, multiple = Multi}
                end, Seq, Multiple, State)};

handle_info(#'basic.cancel'{}, State = #state{name = Name}) ->
    rabbit_log:warning("Shovel ~p received 'basic.cancel' from the broker~n",
                       [Name]),
    {stop, {shutdown, restart}, State};

handle_info({'EXIT', InboundConn, Reason},
            State = #state{inbound_conn = InboundConn}) ->
    {stop, {inbound_conn_died, Reason}, State};

handle_info({'EXIT', OutboundConn, Reason},
            State = #state{outbound_conn = OutboundConn}) ->
    {stop, {outbound_conn_died, Reason}, State}.

terminate(Reason, #state{inbound_conn = undefined, inbound_ch = undefined,
                         outbound_conn = undefined, outbound_ch = undefined,
                         name = Name, type = Type}) ->
    rabbit_shovel_status:report(Name, Type, {terminated, Reason}),
    ok;
terminate({shutdown, autodelete}, State = #state{name = {VHost, Name},
                                                 type = dynamic}) ->
    close_connections(State),
    %% See rabbit_shovel_dyn_worker_sup_sup:stop_child/1
    put(shovel_worker_autodelete, true),
    rabbit_runtime_parameters:clear(VHost, <<"shovel">>, Name),
    rabbit_shovel_status:remove({VHost, Name}),
    ok;
terminate(Reason, State) ->
    close_connections(State),
    rabbit_shovel_status:report(State#state.name, State#state.type,
                                {terminated, Reason}),
    ok.

code_change(_OldVsn, State, _Extra) ->
    {ok, State}.

%%---------------------------
%% Helpers
%%---------------------------

confirm_to_inbound(MsgCtr, Seq, Multiple, State =
                       #state{inbound_ch = InboundChan, unacked = Unacked}) ->
    ok = amqp_channel:cast(
           InboundChan, MsgCtr(gb_trees:get(Seq, Unacked), Multiple)),
    {Unacked1, Removed} = remove_delivery_tags(Seq, Multiple, Unacked, 0),
    decr_remaining(Removed, State#state{unacked = Unacked1}).

remove_delivery_tags(Seq, false, Unacked, 0) ->
    {gb_trees:delete(Seq, Unacked), 1};
remove_delivery_tags(Seq, true, Unacked, Count) ->
    case gb_trees:is_empty(Unacked) of
        true  -> {Unacked, Count};
        false -> {Smallest, _Val, Unacked1} = gb_trees:take_smallest(Unacked),
                 case Smallest > Seq of
                     true  -> {Unacked, Count};
                     false -> remove_delivery_tags(Seq, true, Unacked1, Count+1)
                 end
    end.

report_running(State) ->
    rabbit_shovel_status:report(
      State#state.name, State#state.type,
      {running, [{src_uri,  State#state.inbound_uri},
                 {dest_uri, State#state.outbound_uri}]}).

publish(_Tag, _Method, _Msg, State = #state{remaining_unacked = 0}) ->
    %% We are in on-confirm mode, and are autodelete. We have
    %% published all the messages we need to; we just wait for acks to
    %% come back. So drop subsequent messages on the floor to be
    %% requeued later.
    State;

publish(Tag, Method, Msg,
        State = #state{inbound_ch = InboundChan, outbound_ch = OutboundChan,
                       config = Config, unacked = Unacked}) ->
    Seq = case Config#shovel.ack_mode of
              on_confirm  -> amqp_channel:next_publish_seqno(OutboundChan);
              _           -> undefined
          end,
    ok = amqp_channel:call(OutboundChan, Method, Msg),
    decr_remaining_unacked(
      case Config#shovel.ack_mode of
          no_ack     -> decr_remaining(1, State);
          on_confirm -> State#state{unacked = gb_trees:insert(
                                                Seq, Tag, Unacked)};
          on_publish -> ok = amqp_channel:cast(
                               InboundChan, #'basic.ack'{delivery_tag = Tag}),
                        decr_remaining(1, State)
      end).

make_conn_and_chan(URIs) ->
    URI = lists:nth(rand_compat:uniform(length(URIs)), URIs),
    {ok, AmqpParam} = amqp_uri:parse(URI),
    {ok, Conn} = amqp_connection:start(AmqpParam),
    link(Conn),
    {ok, Chan} = amqp_connection:open_channel(Conn),
    {Conn, Chan, list_to_binary(amqp_uri:remove_credentials(URI))}.

remaining(_Ch, #shovel{delete_after = never}) ->
    unlimited;
remaining(Ch, #shovel{delete_after = 'queue-length', queue = Queue}) ->
    #'queue.declare_ok'{message_count = N} =
        amqp_channel:call(Ch, #'queue.declare'{queue   = Queue,
                                               passive = true}),
    N;
remaining(_Ch, #shovel{delete_after = Count}) ->
    Count.

decr_remaining(_N, State = #state{remaining = unlimited}) ->
    State;
decr_remaining(N,  State = #state{remaining = M}) ->
    case M > N of
        true  -> State#state{remaining = M - N};
        false -> exit({shutdown, autodelete})
    end.

decr_remaining_unacked(State = #state{remaining_unacked = unlimited}) ->
    State;
decr_remaining_unacked(State = #state{remaining_unacked = 0}) ->
    State;
decr_remaining_unacked(State = #state{remaining_unacked = N}) ->
    State#state{remaining_unacked = N - 1}.

close_connections(State) ->
    catch amqp_connection:close(State#state.inbound_conn,
                                ?MAX_CONNECTION_CLOSE_TIMEOUT),
    catch amqp_connection:close(State#state.outbound_conn,
                                ?MAX_CONNECTION_CLOSE_TIMEOUT).<|MERGE_RESOLUTION|>--- conflicted
+++ resolved
@@ -54,12 +54,6 @@
     {noreply, State}.
 
 handle_cast(init, State = #state{config = Config}) ->
-<<<<<<< HEAD
-    random:seed(erlang:phash2([node()]),
-                erlang:monotonic_time(),
-                erlang:unique_integer()),
-=======
->>>>>>> e45aa04c
     #shovel{sources = Sources, destinations = Destinations} = Config,
     {InboundConn, InboundChan, InboundURI} =
         make_conn_and_chan(Sources#endpoint.uris),
@@ -234,7 +228,7 @@
       end).
 
 make_conn_and_chan(URIs) ->
-    URI = lists:nth(rand_compat:uniform(length(URIs)), URIs),
+    URI = lists:nth(rand:uniform(length(URIs)), URIs),
     {ok, AmqpParam} = amqp_uri:parse(URI),
     {ok, Conn} = amqp_connection:start(AmqpParam),
     link(Conn),
