--- conflicted
+++ resolved
@@ -16,29 +16,16 @@
 
 -module(rabbit_top_wm_processes).
 
-<<<<<<< HEAD
 -export([init/3, rest_init/2, to_json/2, content_types_provided/2, is_authorized/2]).
-=======
--export([init/3]).
--export([rest_init/2, to_json/2, content_types_provided/2, is_authorized/2]).
->>>>>>> 4d1fe7c8
 
 -include_lib("rabbitmq_management/include/rabbit_mgmt.hrl").
 -include_lib("amqp_client/include/amqp_client.hrl").
 
 %%--------------------------------------------------------------------
 
-<<<<<<< HEAD
-init(_, _, _) ->
-    {upgrade, protocol, cowboy_rest}.
-
-rest_init(Req, _Opts) ->
-    {ok, Req, #context{}}.
-=======
 init(_, _, _) -> {upgrade, protocol, cowboy_rest}.
 
 rest_init(ReqData, _) -> {ok, ReqData, #context{}}.
->>>>>>> 4d1fe7c8
 
 content_types_provided(ReqData, Context) ->
    {[{<<"application/json">>, to_json}], ReqData, Context}.
@@ -46,11 +33,7 @@
 to_json(ReqData, Context) ->
     Sort = case cowboy_req:qs_val(<<"sort">>, ReqData) of
                {undefined, _} -> reduction_delta;
-<<<<<<< HEAD
                {Bin1, _}      -> b2a(Bin1)
-=======
-               {Bin, _}       -> list_to_atom(binary_to_list(Bin))
->>>>>>> 4d1fe7c8
            end,
     Node = b2a(rabbit_mgmt_util:id(node, ReqData)),
     Order = case cowboy_req:qs_val(<<"sort_reverse">>, ReqData) of
