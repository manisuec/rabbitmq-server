--- conflicted
+++ resolved
@@ -48,38 +48,6 @@
 -include_lib("amqp_client/include/amqp_client.hrl").
 -include("rabbit_amqp1_0.hrl").
 
-<<<<<<< HEAD
-%% Session LWM and credit: (largely TODO)
-%%
-%% transfer-id, unsettled-lwm, and session-credit define a window:
-%% |<- LWM     |<- txfr    |<- LWM + session-credit
-%% [ | | | | | | | | | | | ]
-%%
-%% session-credit gives an offset from the lwm (it is given as txfr-id
-%% in the spec, but this is a typo).  It can be used to bound the
-%% amount of unsettled state.
-%%
-%% For incoming links, we simply echo the session credit; we are happy
-%% for the client to do whatever it likes, since we don't keep track of
-%% incoming messages (we're either about to settle them, or they're
-%% settled when they come in; this will change if we use publisher acks).
-%%
-%% For outgoing links, we try to follow what the client says by using
-%% basic.qos.  Unless told to change it, we try to keep an accurate
-%% credit count.
-%%
-%% Link credit:
-%% 
-%% For incoming links we simply issue a large credit, and maintain it.
-%% TODO reduce it if we get backpressure.
-%%
-%% For outgoing frames we use our basic.credit extension to AMQP 0-9-1
-%% which is in bug 23749
-
-%% TODO links can be migrated between sessions -- seriously.
-
-=======
->>>>>>> 0243ea41
 %% TODO account for all these things
 start_link(Channel, ReaderPid, WriterPid, _Username, _VHost,
            _Collector, _StartLimiterFun) ->
@@ -148,19 +116,15 @@
                                   credit       = LinkCredit,
                                   available    = Available0,
                                   drain        = Drain},
-            State = #session{ backing_channel = Ch,
-                              writer_pid = WriterPid}) ->
+            State = #session{writer_pid = WriterPid}) ->
     Available = case Available0 of
-                    -1 -> undefined;
-                    _  -> Available0
+                    -1  -> undefined;
+                    Num -> {uint, Num}
                 end,
     F = #'v1_0.flow'{ handle     = ctag_to_handle(CTag),
-                      flow_state = #'v1_0.flow_state'{
-                        link_credit = LinkCredit,
-                        available   = Available,
-                        drain       = Drain
-                       }
-                    },
+                      link_credit = {uint, LinkCredit},
+                      available   = Available,
+                      drain       = Drain },
     rabbit_amqp1_0_writer:send_command(WriterPid, F),
     {noreply, State};
 
@@ -295,6 +259,8 @@
                                "Attach rejected: ~p", [Reason])
     end;
 
+%% TODO we don't really implement link-based flow control. Reject connections
+%% that try to use it - except ATM the Python test case asks to use it
 handle_control(#'v1_0.attach'{local = Linkage,
                               role = ?RECV_ROLE} = Attach, %% client is receiver
                State) ->
@@ -362,52 +328,6 @@
     ok = rabbit_amqp1_0_writer:send_command(Sock, #'v1_0.end'{}),
     stop;
 
-<<<<<<< HEAD
-handle_control(#'v1_0.flow'{ handle = Handle,
-                             flow_state = Flow = #'v1_0.flow_state' {
-                               unsettled_lwm = {uint, NewLWM},
-                               link_credit = LinkCredit0,
-                               drain = Drain
-                              }
-                           },
-               State = #session{ outgoing_lwm = CurrentLWM,
-                                 backing_channel = Ch,
-                                 writer_pid = WriterPid}) ->
-    case get({outgoing, Handle}) of
-        #outgoing_link{ } ->
-            LinkCredit = case LinkCredit0 of
-                             undefined -> -1;
-                             _         -> LinkCredit0
-                         end,
-            #'basic.credit_ok'{ available = Available } =
-                amqp_channel:call(Ch, #'basic.credit'{consumer_tag = Handle,
-                                                      credit       = LinkCredit,
-                                                      drain        = Drain}),
-            case Available of
-                -1 -> ok; %% We don't know - probably because this flow relates
-                          %% to a handle that does not yet exist
-                          %% TODO is this an error?
-                _  ->     F = #'v1_0.flow'{
-                            handle = Handle,
-                            flow_state = Flow#'v1_0.flow_state'{
-                                          available = Available}},
-                          rabbit_amqp1_0_writer:send_command(WriterPid, F)
-            end;
-        _ ->
-            ok
-    end,
-    State1 = case NewLWM < CurrentLWM of
-                 true ->
-                     protocol_error(?V_1_0_ILLEGAL_STATE,
-                                    "Attempt to roll back lwm from ~p to ~p",
-                                    [CurrentLWM, NewLWM]);
-                 _ ->
-                     implicit_settle(NewLWM, State)
-             end,
-    %%% implicit settle sets the LWM
-    ?DEBUG("Implicitly settled up to ~p", [NewLWM]),
-    {noreply, State1};
-=======
 %% Flow control.  These frames come with two pieces of information:
 %% the session window, and optionally, credit for a particular link.
 %% We'll deal with each of them separately.
@@ -456,8 +376,7 @@
                             protocol_error(?V_1_0_INVALID_FIELD,
                                            "Unattached handle: ~p", [Handle]);
                         Out = #outgoing_link{} ->
-                            %% FIXME Insert flow control code
-                            {noreply, State1}
+                            outgoing_flow(Out, Flow, State1)
                     end;
                 In = #incoming_link{} ->
                     %% We're being told about available messages at
@@ -465,7 +384,6 @@
                     {noreply, State1}
             end
     end;
->>>>>>> 0243ea41
 
 handle_control(Frame, State) ->
     io:format("Ignoring frame: ~p~n", [Frame]),
@@ -484,11 +402,6 @@
                 #'v1_0.attach'{name = Name,
                                handle = Handle,
                                local = ClientLinkage,
-<<<<<<< HEAD
-                               flow_state = Flow = #'v1_0.flow_state'{
-                                              session_credit = {uint, ClientSC}},
-=======
->>>>>>> 0243ea41
                                transfer_unit = Unit},
                State = #session{backing_channel = Ch}) ->
     #'v1_0.linkage'{ source = Source } = ClientLinkage,
@@ -496,32 +409,17 @@
         Outcomes == [?V_1_0_SYMBOL_ACCEPTED],
     DOSym = rabbit_amqp1_0_framing:symbol_for(DefaultOutcome),
     case ensure_source(Source,
-<<<<<<< HEAD
                        #outgoing_link{ transfer_unit = Unit,
-=======
-                       #outgoing_link{ credit = 0,
-                                       transfer_unit = Unit,
->>>>>>> 0243ea41
                                        no_ack = NoAck,
                                        default_outcome = DOSym}, State) of
         {ok, Source1,
          OutgoingLink = #outgoing_link{ queue = QueueName }, State1} ->
-<<<<<<< HEAD
-            SessionCredit =
-                case ServerSC of
-                    undefined -> #'basic.qos_ok'{} =
-                                     amqp_channel:call(Ch, #'basic.qos'{
-                                                         prefetch_count = ClientSC}),
-                                 ClientSC;
-                    _         -> ServerSC
-                end,
             CTag = handle_to_ctag(Handle),
-            %% Default credit in 1-0 is 0. Default in 0-9-1 is infinite.
-            amqp_channel:call(Ch, #'basic.credit'{consumer_tag = CTag,
+            %% Zero the credit before we start consuming, so that we only
+            %% use explicitly given credit.
+            amqp_channel:cast(Ch, #'basic.credit'{consumer_tag = CTag,
                                                   credit       = 0,
-                                                  drain        = true}),
-=======
->>>>>>> 0243ea41
+                                                  drain        = false}),
             case amqp_channel:subscribe(
                    Ch, #'basic.consume' { queue = QueueName,
                                           consumer_tag = CTag,
@@ -546,23 +444,37 @@
                                     %% and [...]. We think we're correct here
                                     %% outcomes = Outcomes
                                    }},
-<<<<<<< HEAD
-                       flow_state = Flow#'v1_0.flow_state'{
-                                      %% transfer_count = 0,
-                                      %% link_credit    = LinkCredit,
-                                      %% available      = Available,
-                                      %% drain          = Drain
-                                     },
-                       role = ?SEND_ROLE},
-                     State1#session{outgoing_session_credit = SessionCredit}};
-=======
                        role = ?SEND_ROLE}, State1};
->>>>>>> 0243ea41
                 Fail ->
                     protocol_error(?V_1_0_INTERNAL_ERROR, "Consume failed: ~p", Fail)
             end;
         {error, Reason, State1} ->
             {reply, #'v1_0.attach'{local = undefined}, State1}
+    end.
+
+outgoing_flow(#outgoing_link{},
+              Flow = #'v1_0.flow'{
+                handle = Handle,
+                link_credit = Credit,
+                transfer_count = Count,
+                drain = Drain},
+              State = #session{backing_channel = Ch}) ->
+    CTag = handle_to_ctag(Handle),
+    #'basic.credit_ok'{available = Available} =
+        amqp_channel:call(Ch,
+                          #'basic.credit'{consumer_tag = CTag,
+                                          credit       = Credit,
+                                          drain        = Drain}),
+    case Available of
+        -1 ->
+            {noreply, State};
+        %% We don't know - probably because this flow relates
+        %% to a handle that does not yet exist TODO is this an error?
+        _  ->
+            F = #'v1_0.flow'{
+              handle = Handle,
+              available = Available},
+            {reply, F, State}
     end.
 
 transfer(WriterPid, LinkHandle,
@@ -578,55 +490,18 @@
          Msg = #amqp_msg{payload = Content},
          DeliveryTag) ->
     TransferSize = transfer_size(Content, Unit),
-<<<<<<< HEAD
-    NewLink = Link#outgoing_link{
-                transfer_count = Count + TransferSize
-               },
-    NewSession = Session#session {outgoing_session_credit = SessionCredit - 1},
-    T = #'v1_0.transfer'{handle = LinkHandle,
-                         flow_state = flow_state(NewLink, NewSession),
-                         delivery_tag = {binary, <<DeliveryTag:64>>},
-                         transfer_id = {uint, TransferNumber},
-                         settled = NoAck,
-                         state = #'v1_0.transfer_state'{
-                           %% TODO DUBIOUS this replicates information we
-                           %% and the client already have
-                           bytes_transferred = {ulong, 0}
-                          },
-                         resume = false,
-                         more = false,
-                         aborted = false,
-                         batchable = false,
-                         fragments =
-                             rabbit_amqp1_0_message:fragments(Msg)},
-    rabbit_amqp1_0_writer:send_command(WriterPid, T),
-    Dict1 = gb_trees:insert(TransferNumber,
-                            #outgoing_transfer{
-                              delivery_tag = DeliveryTag,
-                              expected_outcome = DefaultOutcome }, Dict),
-    {NewLink, NewSession#session { xfer_num_to_tag = Dict1 }}.
-
-settle(#'v1_0.extent'{
-          first = {uint, First0},
-          last = Last0,
-          handle = _Handle, %% TODO DUBIOUS what on earth is this for?
-          settled = Settled,
-          state = #'v1_0.transfer_state'{ outcome = Outcome }
-         } = Extent,
-       _Batchable, %% TODO is this documented anywhere? Handle it.
-=======
-    %if LocalMaxOut < TransferNumber orelse
-    %   gb_trees:size(Unsettled) >= WindowSize ->
-
-    %% Either the outgoing session window, or the remote incoming
-    %% session window, is closed and we can't send this. This probably
+
+    %% FIXME
+    %% If either the outgoing session window, or the remote incoming
+    %% session window, is closed, we can't send this. This probably
     %% happened because the far side is basing its window on the low
     %% water mark, whereas we can only tell the queue to have at most
     %% "prefetch_count" messages in flight (i.e., a total). For the
-    %% minute this will just break things.
-    if Credit - TransferSize >= 0 ->
+    %% minute we will have to just break things.
+    NumUnsettled = gb_trees:size(Unsettled),
+    if (LocalMaxOut < TransferNumber andalso
+        NumUnsettled >= WindowSize) ->
             NewLink = Link#outgoing_link{
-                        credit = Credit - TransferSize,
                         transfer_count = Count + TransferSize
                        },
             T = #'v1_0.transfer'{handle = LinkHandle,
@@ -686,7 +561,6 @@
                                    last = Last0,
                                    settled = Settled,
                                    state = #'v1_0.transfer_state'{outcome = Outcome}},
->>>>>>> 0243ea41
        State = #session{backing_channel = Ch,
                         outgoing_unsettled_map = Unsettled}) ->
     {uint, First} = First0,
@@ -745,39 +619,12 @@
             end
     end.
 
-<<<<<<< HEAD
-flow_state(#outgoing_link{transfer_count = Count},
-           #session{outgoing_lwm = LWM,
-                    outgoing_session_credit = SessionCredit}) ->
-    #'v1_0.flow_state'{
-            unsettled_lwm = {uint, LWM},
-            session_credit = {uint, SessionCredit},
-            transfer_count = {uint, Count},
-            link_credit = {uint, 99}
-           }.
-
-acknowledgement(Txfrs, Disposition) ->
-    acknowledgement(Txfrs, Disposition, []).
-
-acknowledgement([], Disposition, Extents) ->
-    %% TODO We could reverse this to be friendly to clients ..
-    Disposition#'v1_0.disposition'{extents = Extents};
-acknowledgement([#'v1_0.transfer'{ transfer_id = TxfrId } | Rest],
-                Disposition, Exts) ->
-    %% TODO coalesce extents
-    Ext = #'v1_0.extent'{ first = TxfrId,
-                          last = TxfrId,
-                          settled = true,
-                          state = #'v1_0.accepted'{}},
-    acknowledgement(Rest, Disposition, [Ext | Exts]).
-=======
 acknowledgement(#'v1_0.transfer'{ transfer_id = TxfrId }, Disposition) ->
     Disposition#'v1_0.disposition'{ first = TxfrId,
                                last = TxfrId,
                                settled = true,
                                state = #'v1_0.transfer_state'{
                                  outcome = #'v1_0.accepted'{}}}.
->>>>>>> 0243ea41
 
 ensure_declaring_channel(State = #session{
                            backing_connection = Conn,
