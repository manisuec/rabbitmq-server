--- conflicted
+++ resolved
@@ -44,46 +44,6 @@
         <th>Consumer utilisation <span class="help" id="queue-consumer-utilisation"></th>
         <td><%= fmt_percent(queue.consumer_utilisation) %></td>
       </tr>
-<<<<<<< HEAD
-<% if (vhosts_interesting) { %>
-      <tr>
-        <th>Virtual host</th>
-        <td><%= fmt_string(queue.vhost) %></td>
-      </tr>
-<% } %>
-=======
-      <tr>
-        <th>Memory</th>
-        <td><%= fmt_bytes(queue.memory) %></td>
-      </tr>
-    </table>
-
-    <table class="facts">
-      <tr>
-        <th>
-          Paging <span class="help" id="queue-memory-resident"></span>
-        </th>
-        <td>
-          <% if (queue.messages_ram == queue.messages) { %>
-            No paging
-          <% } else { %>
-            <%= fmt_num_thousands(queue.messages_ram) %> /
-            <%= fmt_num_thousands(queue.messages) %> msg (in RAM / total)
-          <% } %>
-        </td>
-      </tr>
-      <tr>
-        <th>
-          Persistent <span class="help" id="queue-persistent"></span>
-        </th>
-        <td>
-          <%= fmt_num_thousands(queue.messages_persistent) %> msg
-        </td>
-      </tr>
-    </table>
-
-    <table class="facts">
->>>>>>> 7e3579f1
 <% if (nodes_interesting) { %>
       <tr>
         <th>Node</th>
