--- conflicted
+++ resolved
@@ -93,7 +93,6 @@
         not_found -> true;
         none      -> true;
         V         -> lists:member(V, list_login_vhosts(User, cowboy_req:get(socket, ReqData)))
-<<<<<<< HEAD
     end.
 
 user_matches_vhost_visible(ReqData, User) ->
@@ -101,8 +100,6 @@
         not_found -> true;
         none      -> true;
         V         -> lists:member(V, list_visible_vhosts(User, cowboy_req:get(socket, ReqData)))
-=======
->>>>>>> 59b61522
     end.
 
 %% Used for connections / channels. A normal user can only see / delete
@@ -208,13 +205,8 @@
 reply0(Facts, ReqData, Context) ->
     ReqData1 = set_resp_header(<<"Cache-Control">>, "no-cache", ReqData),
     try
-<<<<<<< HEAD
         {rabbit_json:encode(rabbit_mgmt_format:format_nulls(Facts)), ReqData1,
 	 Context}
-=======
-        {mochijson2:encode(rabbit_mgmt_format:format_nulls(Facts)), ReqData1,
-         Context}
->>>>>>> 59b61522
     catch exit:{json_encode, E} ->
             Error = iolist_to_binary(
                       io_lib:format("JSON encode error: ~p", [E])),
@@ -241,11 +233,7 @@
           extract_columns_list(Facts, ReqData),
           DefaultSorts,
           get_value_param(<<"sort">>, ReqData),
-<<<<<<< HEAD
-          get_value_param(<<"sort_reverse">>, ReqData), Pagination),
-=======
           get_sort_reverse(ReqData), Pagination),
->>>>>>> 59b61522
 
     reply(SortList, ReqData, Context).
 
@@ -293,15 +281,9 @@
 maybe_filter_context(List, #pagination{name = Name, use_regex = UseRegex}) when
       is_list(Name) ->
     lists:filter(fun(ListF) ->
-<<<<<<< HEAD
 			 maybe_filter_by_keyword(name, Name, ListF, UseRegex)
 		 end,
 		 List);
-=======
-             maybe_filter_by_keyword(name, Name, ListF, UseRegex)
-         end,
-         List);
->>>>>>> 59b61522
 %% Here it is backward with the other API(s), that don't filter the data
 maybe_filter_context(List, _) ->
     List.
@@ -328,13 +310,8 @@
 
 check_request_param(V, ReqData) ->
     case cowboy_req:qs_val(V, ReqData) of
-<<<<<<< HEAD
 	{undefined, _} -> undefined;
 	{Str, _}       -> list_to_integer(binary_to_list(Str))
-=======
-    {undefined, _} -> undefined;
-    {Str, _}       -> list_to_integer(binary_to_list(Str))
->>>>>>> 59b61522
     end.
 
 %% Validates and returns pagination parameters:
@@ -375,19 +352,11 @@
       -> List;
 
 range_filter(List, RP = #pagination{page = PageNum, page_size = PageSize},
-<<<<<<< HEAD
 	     TotalElements) ->
     Offset = (PageNum - 1) * PageSize + 1,
     try
         range_response(lists:sublist(List, Offset, PageSize), RP, List,
 		       TotalElements)
-=======
-         TotalElements) ->
-    Offset = (PageNum - 1) * PageSize + 1,
-    try
-        range_response(lists:sublist(List, Offset, PageSize), RP, List,
-               TotalElements)
->>>>>>> 59b61522
     catch
         error:function_clause ->
             Reason = io_lib:format(
@@ -494,19 +463,11 @@
     halt_response(400, Type, Reason, ReqData, Context).
 
 halt_response(Code, Type, Reason, ReqData, Context) ->
-<<<<<<< HEAD
     Json = #{<<"error">>  => Type,
              <<"reason">> => rabbit_mgmt_format:tuple(Reason)},
     {ok, ReqData1} = cowboy_req:reply(Code,
         [{<<"content-type">>, <<"application/json">>}],
         rabbit_json:encode(Json), ReqData),
-=======
-    Json = {struct, [{error, Type},
-                     {reason, rabbit_mgmt_format:tuple(Reason)}]},
-    {ok, ReqData1} = cowboy_req:reply(Code,
-        [{<<"content-type">>, <<"application/json">>}],
-        mochijson2:encode(Json), ReqData),
->>>>>>> 59b61522
     {halt, ReqData1, Context}.
 
 id(Key, ReqData) when Key =:= exchange;
@@ -733,11 +694,7 @@
     {halt, ReqData, Context};
 post_respond({JSON, ReqData, Context}) ->
     {true, set_resp_header(
-<<<<<<< HEAD
-             "Content-Type", "application/json",
-=======
              <<"Content-Type">>, "application/json",
->>>>>>> 59b61522
              cowboy_req:set_resp_body(JSON, ReqData)), Context}.
 
 is_admin(T)       -> intersects(T, [administrator]).
