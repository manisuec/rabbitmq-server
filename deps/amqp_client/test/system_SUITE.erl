--- conflicted
+++ resolved
@@ -202,11 +202,7 @@
         non_existent_vhost -> <<"oops">>;
         _                  -> ?config(rmq_vhost, Config)
     end,
-<<<<<<< HEAD
-    Host= case Test of
-=======
     Host = case Test of
->>>>>>> 5c984147
         basic_get_ipv4     -> "127.0.0.1";
         basic_get_ipv6     -> "::1";
         basic_get_ipv4_ssl -> "127.0.0.1";
@@ -233,12 +229,7 @@
                 {certfile, filename:join([CertsDir, "client", "cert.pem"])},
                 {keyfile, filename:join([CertsDir, "client", "key.pem"])},
                 {verify, verify_peer},
-<<<<<<< HEAD
-                {server_name_indication, Hostname}
-=======
-                {fail_if_no_peer_cert, true},
                 {server_name_indication, CN}
->>>>>>> 5c984147
               ]
             };
         true ->
