--- conflicted
+++ resolved
@@ -84,11 +84,7 @@
     case lists:keymember(rabbit, 1, application:which_applications()) of
         true  -> rabbit_access_control:user_pass_login(User, Pass),
                  rabbit_access_control:check_vhost_access(
-<<<<<<< HEAD
-                         #user{username = User}, VHost),
-=======
                      #user{username = User}, VHost),
->>>>>>> 85abc076
                  {ok, Collector} = SIF(),
                  {ok, rabbit_reader:server_properties(), 0,
                   State#state{user = User,
