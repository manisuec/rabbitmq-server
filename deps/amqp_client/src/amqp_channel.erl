%% The contents of this file are subject to the Mozilla Public License
%% Version 1.1 (the "License"); you may not use this file except in
%% compliance with the License. You may obtain a copy of the License at
%% http://www.mozilla.org/MPL/
%%
%% Software distributed under the License is distributed on an "AS IS"
%% basis, WITHOUT WARRANTY OF ANY KIND, either express or implied. See the
%% License for the specific language governing rights and limitations
%% under the License.
%%
%% The Original Code is RabbitMQ.
%%
%% The Initial Developer of the Original Code is VMware, Inc.
%% Copyright (c) 2007-2011 VMware, Inc.  All rights reserved.
%%

%% @type close_reason(Type) = {shutdown, amqp_reason(Type)}.
%% @type amqp_reason(Type) = {Type, Code, Text}
%%      Code = non_neg_integer()
%%      Text = binary().
%% @doc This module encapsulates the client's view of an AMQP
%% channel. Each server side channel is represented by an amqp_channel
%% process on the client side. Channel processes are created using the
%% {@link amqp_connection} module. Channel processes are supervised
%% under amqp_client's supervision tree.<br/>
%% <br/>
%% In case of a failure or an AMQP error, the channel process exits with a
%% meaningful exit reason:<br/>
%% <br/>
%% <table>
%%   <tr>
%%     <td><strong>Cause</strong></td>
%%     <td><strong>Exit reason</strong></td>
%%   </tr>
%%   <tr>
%%     <td>Any reason, where Code would have been 200 otherwise</td>
%%     <td>```normal'''</td>
%%   </tr>
%%   <tr>
%%     <td>User application calls amqp_channel:close/3</td>
%%     <td>```close_reason(app_initiated_close)'''</td>
%%   </tr>
%%   <tr>
%%     <td>Server closes channel (soft error)</td>
%%     <td>```close_reason(server_initiated_close)'''</td>
%%   </tr>
%%   <tr>
%%     <td>Server misbehaved (did not follow protocol)</td>
%%     <td>```close_reason(server_misbehaved)'''</td>
%%   </tr>
%%   <tr>
%%     <td>Connection is closing (causing all channels to cleanup and
%%         close)</td>
%%     <td>```{shutdown, {connection_closing, amqp_reason(atom())}}'''</td>
%%   </tr>
%%   <tr>
%%     <td>Other error</td>
%%     <td>(various error reasons, causing more detailed logging)</td>
%%   </tr>
%% </table>
%% <br/>
%% See type definitions below.
-module(amqp_channel).

-include("amqp_client.hrl").

-behaviour(gen_server).

<<<<<<< HEAD
=======
-export([start_link/4, connection_closing/3, open/1]).
-export([init/1, terminate/2, code_change/3, handle_call/3, handle_cast/2,
         handle_info/2]).
>>>>>>> 8f438d18
-export([call/2, call/3, cast/2, cast/3]).
-export([close/1, close/3]).
-export([next_publish_seqno/1]).
-export([register_return_handler/2, register_flow_handler/2,
         register_confirm_handler/2]).
-export([call_consumer/2]).

-export([start_link/4, connection_closing/3, open/1]).

-export([init/1, terminate/2, code_change/3, handle_call/3, handle_cast/2,
         handle_info/2]).

-define(TIMEOUT_FLUSH, 60000).
-define(TIMEOUT_CLOSE_OK, 3000).

-record(state, {number,
                connection,
                driver,
                rpc_requests        = queue:new(),
<<<<<<< HEAD
                closing             = false, %% false | just_channel |
=======
                anon_sub_requests   = queue:new(),
                tagged_sub_requests = dict:new(),
                closing             = false, %% false |
                                             %%   {just_channel, Reason} |
>>>>>>> 8f438d18
                                             %%   {connection, Reason}
                writer,
                return_handler_pid  = none,
                confirm_handler_pid = none,
                next_pub_seqno      = 0,
                flow_active         = true,
                flow_handler_pid    = none,
                consumer_module,
                consumer_state,
                start_writer_fun
               }).

%%---------------------------------------------------------------------------
%% Type Definitions
%%---------------------------------------------------------------------------

%% @type amqp_method().
%% This abstract datatype represents the set of methods that comprise
%% the AMQP execution model. As indicated in the overview, the
%% attributes of each method in the execution model are described in
%% the protocol documentation. The Erlang record definitions are
%% autogenerated from a parseable version of the specification. Most
%% fields in the generated records have sensible default values that
%% you need not worry in the case of a simple usage of the client
%% library.

%% @type amqp_msg() = #amqp_msg{}.
%% This is the content encapsulated in content-bearing AMQP methods. It
%% contains the following fields:
%% <ul>
%% <li>props :: class_property() - A class property record, defaults to
%%     #'P_basic'{}</li>
%% <li>payload :: binary() - The arbitrary data payload</li>
%% </ul>

%%---------------------------------------------------------------------------
%% AMQP Channel API methods
%%---------------------------------------------------------------------------

%% @spec (Channel, Method) -> Result
%% @doc This is equivalent to amqp_channel:call(Channel, Method, none).
call(Channel, Method) ->
    gen_server:call(Channel, {call, Method, none}, infinity).

%% @spec (Channel, Method, Content) -> Result
%% where
%%      Channel = pid()
%%      Method = amqp_method()
%%      Content = amqp_msg() | none
%%      Result = amqp_method() | ok | blocked | closing
%% @doc This sends an AMQP method on the channel.
%% For content bearing methods, Content has to be an amqp_msg(), whereas
%% for non-content bearing methods, it needs to be the atom 'none'.<br/>
%% In the case of synchronous methods, this function blocks until the
%% corresponding reply comes back from the server and returns it.
%% In the case of asynchronous methods, the function blocks until the method
%% gets sent on the wire and returns the atom 'ok' on success.<br/>
%% This will return the atom 'blocked' if the server has
%% throttled the  client for flow control reasons. This will return the
%% atom 'closing' if the channel is in the process of shutting down.<br/>
%% Note that for asynchronous methods, the synchronicity implied by
%% 'call' only means that the client has transmitted the method to
%% the broker. It does not necessarily imply that the broker has
%% accepted responsibility for the message.
call(Channel, Method, Content) ->
    gen_server:call(Channel, {call, Method, Content}, infinity).

%% @spec (Channel, Method) -> ok
%% @doc This is equivalent to amqp_channel:cast(Channel, Method, none).
cast(Channel, Method) ->
    gen_server:cast(Channel, {cast, Method, none}).

%% @spec (Channel, Method, Content) -> ok
%% where
%%      Channel = pid()
%%      Method = amqp_method()
%%      Content = amqp_msg() | none
%% @doc This function is the same as {@link call/3}, except that it returns
%% immediately with the atom 'ok', without blocking the caller process.
%% This function is not recommended with synchronous methods, since there is no
%% way to verify that the server has received the method.
cast(Channel, Method, Content) ->
    gen_server:cast(Channel, {cast, Method, Content}).

%% @spec (Channel) -> ok | closing
%% where
%%      Channel = pid()
%% @doc Closes the channel, invokes
%% close(Channel, 200, &lt;&lt;"Goodbye"&gt;&gt;).
close(Channel) ->
    close(Channel, 200, <<"Goodbye">>).

%% @spec (Channel, Code, Text) -> ok | closing
%% where
%%      Channel = pid()
%%      Code = integer()
%%      Text = binary()
%% @doc Closes the channel, allowing the caller to supply a reply code and
%% text. If the channel is already closing, the atom 'closing' is returned.
close(Channel, Code, Text) ->
    gen_server:call(Channel, {close, Code, Text}, infinity).

%% @spec (Channel) -> integer()
%% where
%%      Channel = pid()
%% @doc When in confirm mode, returns the sequence number of the next
%% message to be published.
next_publish_seqno(Channel) ->
    gen_server:call(Channel, next_publish_seqno, infinity).

%% @spec (Channel, ReturnHandler) -> ok
%% where
%%      Channel = pid()
%%      ReturnHandler = pid()
%% @doc This registers a handler to deal with returned messages. The
%% registered process will receive #basic.return{} records.
register_return_handler(Channel, ReturnHandler) ->
    gen_server:cast(Channel, {register_return_handler, ReturnHandler} ).

%% @spec (Channel, ConfirmHandler) -> ok
%% where
%%      Channel = pid()
%%      ConfirmHandler = pid()

%% @doc This registers a handler to deal with confirm-related
%% messages. The registered process will receive #basic.ack{} and
%% #basic.nack{} commands.
register_confirm_handler(Channel, ConfirmHandler) ->
    gen_server:cast(Channel, {register_confirm_handler, ConfirmHandler} ).

%% @spec (Channel, FlowHandler) -> ok
%% where
%%      Channel = pid()
%%      FlowHandler = pid()
%% @doc This registers a handler to deal with channel flow notifications.
%% The registered process will receive #channel.flow{} records.
register_flow_handler(Channel, FlowHandler) ->
    gen_server:cast(Channel, {register_flow_handler, FlowHandler} ).

%% @spec (Channel, Message) -> ok
%% where
%%      Channel = pid()
%%      Message = any()
%% @doc This causes the channel to invoke Consumer:handle_call/2,
%% where Consumer is the amqp_gen_consumer implementation registered with
%% the channel.
call_consumer(Channel, Call) ->
    gen_server:call(Channel, {call_consumer, Call}, infinity).

%%---------------------------------------------------------------------------
%% Internal interface
%%---------------------------------------------------------------------------

%% @private
<<<<<<< HEAD
start_link(Driver, ChannelNumber, Consumer, SWF) ->
    gen_server:start_link(?MODULE,
                          [self(), Driver, ChannelNumber, Consumer, SWF], []).
=======
start_link(Driver, Connection, ChannelNumber, SWF) ->
    gen_server:start_link(?MODULE,
                          [Driver, Connection, ChannelNumber, SWF], []).
>>>>>>> 8f438d18

%% @private
connection_closing(Pid, ChannelCloseType, Reason) ->
    gen_server:cast(Pid, {connection_closing, ChannelCloseType, Reason}).

%% @private
open(Pid) ->
    gen_server:call(Pid, open, infinity).

%%---------------------------------------------------------------------------
%% gen_server callbacks
%%---------------------------------------------------------------------------

%% @private
<<<<<<< HEAD
init([Sup, Driver, ChannelNumber, {ConsumerModule, ConsumerArgs}, SWF]) ->
    State0 = #state{sup              = Sup,
                    driver           = Driver,
                    number           = ChannelNumber,
                    consumer_module  = ConsumerModule,
                    start_writer_fun = SWF},
    {ok, consumer_callback(init, [ConsumerArgs], State0)}.
=======
init([Driver, Connection, ChannelNumber, SWF]) ->
    {ok, #state{connection       = Connection,
                driver           = Driver,
                number           = ChannelNumber,
                start_writer_fun = SWF}}.
>>>>>>> 8f438d18

%% @private
handle_call(open, From, State) ->
    {noreply, rpc_top_half(#'channel.open'{}, none, From, State)};
%% @private
handle_call({close, Code, Text}, From, State) ->
    handle_close(Code, Text, From, State);
%% @private
handle_call({call, Method, AmqpMsg}, From, State) ->
    handle_method_to_server(Method, AmqpMsg, From, State);
%% Handles the delivery of messages from a direct channel
%% @private
handle_call({send_command_sync, Method, Content}, From, State) ->
    Ret = handle_method_from_server(Method, Content, State),
    gen_server:reply(From, ok),
    Ret;
%% Handles the delivery of messages from a direct channel
%% @private
handle_call({send_command_sync, Method}, From, State) ->
    Ret = handle_method_from_server(Method, none, State),
    gen_server:reply(From, ok),
    Ret;
%% @private
handle_call(next_publish_seqno, _From,
            State = #state{next_pub_seqno = SeqNo}) ->
    {reply, SeqNo, State};
%% @private
handle_call({call_consumer, Call}, _From, State) ->
    handle_consumer_callback(handle_call, [Call], State).

%% @private
handle_cast({cast, Method, AmqpMsg}, State) ->
    handle_method_to_server(Method, AmqpMsg, none, State);
%% @private
handle_cast({register_return_handler, ReturnHandler}, State) ->
    erlang:monitor(process, ReturnHandler),
    {noreply, State#state{return_handler_pid = ReturnHandler}};
%% @private
handle_cast({register_confirm_handler, ConfirmHandler}, State) ->
    erlang:monitor(process, ConfirmHandler),
    {noreply, State#state{confirm_handler_pid = ConfirmHandler}};
%% @private
handle_cast({register_flow_handler, FlowHandler}, State) ->
    erlang:monitor(process, FlowHandler),
    {noreply, State#state{flow_handler_pid = FlowHandler}};
%% Received from channels manager
%% @private
handle_cast({method, Method, Content}, State) ->
    handle_method_from_server(Method, Content, State);
%% Handles the situation when the connection closes without closing the channel
%% beforehand. The channel must block all further RPCs,
%% flush the RPC queue (optional), and terminate
%% @private
handle_cast({connection_closing, CloseType, Reason}, State) ->
    handle_connection_closing(CloseType, Reason, State);
%% @private
handle_cast({shutdown, Shutdown}, State) ->
    handle_shutdown(Shutdown, State).

%% Received from rabbit_channel in the direct case
%% @private
handle_info({send_command, Method}, State) ->
    handle_method_from_server(Method, none, State);
%% Received from rabbit_channel in the direct case
%% @private
handle_info({send_command, Method, Content}, State) ->
    handle_method_from_server(Method, Content, State);
%% Received from rabbit_channel in the direct case
%% @private
handle_info({send_command_and_notify, Q, ChPid, Method, Content}, State) ->
    handle_method_from_server(Method, Content, State),
    rabbit_amqqueue:notify_sent(Q, ChPid),
    {noreply, State};
%% This comes from the writer or rabbit_channel
%% @private
handle_info({channel_exit, _ChNumber, Reason}, State) ->
    handle_channel_exit(Reason, State);
%% This comes from rabbit_channel in the direct case
handle_info({channel_closing, ChPid}, State) ->
    ok = rabbit_channel:ready_for_close(ChPid),
    {noreply, State};
%% @private
handle_info(timed_out_flushing_channel, State) ->
    ?LOG_WARN("Channel (~p) closing: timed out flushing while "
              "connection closing~n", [self()]),
    {stop, timed_out_flushing_channel, State};
%% @private
handle_info(timed_out_waiting_close_ok, State) ->
    ?LOG_WARN("Channel (~p) closing: timed out waiting for "
              "channel.close_ok while connection closing~n", [self()]),
    {stop, timed_out_waiting_close_ok, State};
%% @private
handle_info({'DOWN', _, process, ReturnHandler, Reason},
            State = #state{return_handler_pid = ReturnHandler}) ->
    ?LOG_WARN("Channel (~p): Unregistering return handler ~p because it died. "
              "Reason: ~p~n", [self(), ReturnHandler, Reason]),
    {noreply, State#state{return_handler_pid = none}};
%% @private
handle_info({'DOWN', _, process, ConfirmHandler, Reason},
            State = #state{confirm_handler_pid = ConfirmHandler}) ->
    ?LOG_WARN("Channel (~p): Unregistering confirm handler ~p because it died. "
              "Reason: ~p~n", [self(), ConfirmHandler, Reason]),
    {noreply, State#state{confirm_handler_pid = none}};
%% @private
handle_info({'DOWN', _, process, FlowHandler, Reason},
            State = #state{flow_handler_pid = FlowHandler}) ->
    ?LOG_WARN("Channel (~p): Unregistering flow handler ~p because it died. "
              "Reason: ~p~n", [self(), FlowHandler, Reason]),
    {noreply, State#state{flow_handler_pid = none}}.

%% @private
terminate(Reason, State) ->
    consumer_callback(terminate, [Reason], State).

%% @private
code_change(_OldVsn, State, _Extra) ->
    State.

%%---------------------------------------------------------------------------
%% RPC mechanism
%%---------------------------------------------------------------------------

handle_method_to_server(Method, AmqpMsg, From, State) ->
    case {check_invalid_method(Method), From,
          check_block(Method, AmqpMsg, State)} of
        {ok, _, ok} ->
            State1 = case {Method, State#state.next_pub_seqno} of
                         {#'confirm.select'{}, _} ->
                             State#state{next_pub_seqno = 1};
                         {#'basic.publish'{}, 0} ->
                             State;
                         {#'basic.publish'{}, SeqNo} ->
                             State#state{next_pub_seqno = SeqNo + 1};
                         _ ->
                             State
                     end,
            {noreply,
             rpc_top_half(Method, build_content(AmqpMsg), From, State1)};
        {ok, none, BlockReply} ->
            ?LOG_WARN("Channel (~p): discarding method ~p in cast.~n"
                      "Reason: ~p~n", [self(), Method, BlockReply]),
            {noreply, State};
        {ok, _, BlockReply} ->
            {reply, BlockReply, State};
        {{_, InvalidMethodMessage}, none, _} ->
            ?LOG_WARN("Channel (~p): ignoring cast of ~p method. " ++
                      InvalidMethodMessage ++ "~n", [self(), Method]),
            {noreply, State};
        {{InvalidMethodReply, _}, _, _} ->
            {reply, {error, InvalidMethodReply}, State}
    end.

handle_close(Code, Text, From, State) ->
    Close = #'channel.close'{reply_code = Code,
                             reply_text = Text,
                             class_id   = 0,
                             method_id  = 0},
    case check_block(Close, none, State) of
        ok         -> {noreply, rpc_top_half(Close, none, From, State)};
        BlockReply -> {reply, BlockReply, State}
    end.

rpc_top_half(Method, Content, From,
             State0 = #state{rpc_requests = RequestQueue}) ->
    State1 = State0#state{
        rpc_requests = queue:in({From, Method, Content}, RequestQueue)},
    IsFirstElement = queue:is_empty(RequestQueue),
    if IsFirstElement -> do_rpc(State1);
       true           -> State1
    end.

rpc_bottom_half(Reply, State = #state{rpc_requests = RequestQueue}) ->
    {{value, {From, _Method, _Content}}, RequestQueue1} =
        queue:out(RequestQueue),
    case From of
        none -> ok;
        _    -> gen_server:reply(From, Reply)
    end,
    do_rpc(State#state{rpc_requests = RequestQueue1}).

do_rpc(State = #state{rpc_requests = Q,
                      closing      = Closing}) ->
    case queue:out(Q) of
        {{value, {From, Method, Content}}, NewQ} ->
            State1 = pre_do(Method, Content, State),
            DoRet = do(Method, Content, State1),
            case ?PROTOCOL:is_method_synchronous(Method) of
                true  -> State1;
                false -> case {From, DoRet} of
                             {none, _} -> ok;
                             {_, ok}   -> gen_server:reply(From, ok);
                             _         -> ok
                             %% Do not reply if error in do. Expecting
                             %% {channel_exit, ...}
                         end,
                         do_rpc(State1#state{rpc_requests = NewQ})
            end;
        {empty, NewQ} ->
            case Closing of
                {connection, Reason} ->
                    gen_server:cast(self(),
                                    {shutdown, {connection_closing, Reason}});
                _ ->
                    ok
            end,
            State#state{rpc_requests = NewQ}
    end.

<<<<<<< HEAD
pending_rpc_method(#state{rpc_requests = Q}) ->
    {value, {_From, Method, _Content}} = queue:peek(Q),
    Method.

pre_do(#'channel.open'{}, _Content, State) ->
=======
pre_do(#'channel.open'{}, none, State) ->
>>>>>>> 8f438d18
    start_writer(State);
pre_do(#'channel.close'{reply_code = Code, reply_text = Text}, none,
       State) ->
    State#state{closing = {just_channel, {app_initiated_close, Code, Text}}};
pre_do(_, _, State) ->
    State.

%%---------------------------------------------------------------------------
%% Handling of methods from the server
%%---------------------------------------------------------------------------

handle_method_from_server(Method, Content, State = #state{closing = Closing}) ->
    case is_connection_method(Method) of
        true -> server_misbehaved(
                    #amqp_error{name        = command_invalid,
                                explanation = "connection method on "
                                              "non-zero channel",
                                method      = element(1, Method)},
                    State);
        false -> Drop = case {Closing, Method} of
                            {{just_channel, _}, #'channel.close'{}}    -> false;
                            {{just_channel, _}, #'channel.close_ok'{}} -> false;
                            {{just_channel, _}, _}                     -> true;
                            _                                          -> false
                        end,
                 if Drop -> ?LOG_INFO("Channel (~p): dropping method ~p from "
                                      "server because channel is closing~n",
                                      [self(), {Method, Content}]),
                            {noreply, State};
                    true -> handle_method_from_server1(Method,
                                                       amqp_msg(Content), State)
                 end
    end.

handle_method_from_server1(#'channel.open_ok'{}, none, State) ->
    {noreply, rpc_bottom_half(ok, State)};
handle_method_from_server1(#'channel.close'{reply_code = Code,
                                            reply_text = Text},
                           none,
                           State = #state{closing = {just_channel, _}}) ->
    %% Both client and server sent close at the same time. Don't shutdown yet,
    %% wait for close_ok.
    do(#'channel.close_ok'{}, none, State),
    erlang:send_after(?TIMEOUT_CLOSE_OK, self(), timed_out_waiting_close_ok),
    {noreply,
     State#state{
         closing = {just_channel, {server_initiated_close, Code, Text}}}};
handle_method_from_server1(#'channel.close'{reply_code = Code,
                                            reply_text = Text}, none, State) ->
    do(#'channel.close_ok'{}, none, State),
<<<<<<< HEAD
    {stop, {server_initiated_close, Code, Text}, State};
handle_method_from_server1(#'channel.close_ok'{}, none, State) ->
    {stop, normal, rpc_bottom_half(ok, State)};
handle_method_from_server1(#'basic.consume_ok'{} = ConsumeOk, none, State) ->
    Consume = #'basic.consume'{} = pending_rpc_method(State),
    State1 = consumer_callback(handle_consume_ok, [ConsumeOk, Consume], State),
=======
    handle_shutdown({server_initiated_close, Code, Text}, State);
handle_method_from_server1(#'channel.close_ok'{}, none,
                           State = #state{closing = Closing}) ->
    case Closing of
        {just_channel, {app_initiated_close, _, _} = Reason} ->
            handle_shutdown(Reason, rpc_bottom_half(ok, State));
        {just_channel, {server_initiated_close, _, _} = Reason} ->
            handle_shutdown(Reason,
                            rpc_bottom_half(closing, State));
        {connection, Reason} ->
            handle_shutdown({connection_closing, Reason}, State)
    end;
handle_method_from_server1(
        #'basic.consume_ok'{consumer_tag = ConsumerTag} = ConsumeOk,
        none, State = #state{tagged_sub_requests = Tagged,
                             anon_sub_requests = Anon}) ->
    {Consumer, State0} =
        case dict:find(ConsumerTag, Tagged) of
            {ok, C} ->
                NewTagged = dict:erase(ConsumerTag, Tagged),
                {C, State#state{tagged_sub_requests = NewTagged}};
            error ->
                {{value, C}, NewAnon} = queue:out(Anon),
                {C, State#state{anon_sub_requests = NewAnon}}
        end,
    Consumer ! ConsumeOk,
    State1 = register_consumer(ConsumerTag, Consumer, State0),
>>>>>>> 8f438d18
    {noreply, rpc_bottom_half(ConsumeOk, State1)};
handle_method_from_server1(#'basic.cancel_ok'{} = CancelOk, none, State) ->
    Cancel = #'basic.cancel'{} = pending_rpc_method(State),
    State1 = consumer_callback(handle_cancel_ok, [CancelOk, Cancel], State),
    {noreply, rpc_bottom_half(CancelOk, State1)};
handle_method_from_server1(#'channel.flow'{active = Active} = Flow, none,
                           State = #state{flow_handler_pid = FlowHandler}) ->
    case FlowHandler of none -> ok;
                        _    -> FlowHandler ! Flow
    end,
    %% Putting the flow_ok in the queue so that the RPC queue can be
    %% flushed beforehand. Methods that made it to the queue are not
    %% blocked in any circumstance.
    {noreply, rpc_top_half(#'channel.flow_ok'{active = Active}, none, none,
                           State#state{flow_active = Active})};
handle_method_from_server1(#'basic.deliver'{} = Deliver, AmqpMsg, State) ->
    handle_consumer_callback(handle_deliver, [{Deliver, AmqpMsg}], State);
handle_method_from_server1(
        #'basic.return'{} = BasicReturn, AmqpMsg,
        State = #state{return_handler_pid = ReturnHandler}) ->
    case ReturnHandler of
        none -> ?LOG_WARN("Channel (~p): received {~p, ~p} but there is no "
                          "return handler registered~n",
                          [self(), BasicReturn, AmqpMsg]);
        _    -> ReturnHandler ! {BasicReturn, AmqpMsg}
    end,
    {noreply, State};
handle_method_from_server1(#'basic.cancel'{} = Cancel, none, State) ->
    handle_consumer_callback(handle_cancel, [Cancel], State);
handle_method_from_server1(#'basic.ack'{} = BasicAck, none,
                           #state{confirm_handler_pid = none} = State) ->
    ?LOG_WARN("Channel (~p): received ~p but there is no "
              "confirm handler registered~n", [self(), BasicAck]),
    {noreply, State};
handle_method_from_server1(
        #'basic.ack'{} = BasicAck, none,
        #state{confirm_handler_pid = ConfirmHandler} = State) ->
    ConfirmHandler ! BasicAck,
    {noreply, State};
handle_method_from_server1(#'basic.nack'{} = BasicNack, none,
                           #state{confirm_handler_pid = none} = State) ->
    ?LOG_WARN("Channel (~p): received ~p but there is no "
              "confirm handler registered~n", [self(), BasicNack]),
    {noreply, State};
handle_method_from_server1(
        #'basic.nack'{} = BasicNack, none,
        #state{confirm_handler_pid = ConfirmHandler} = State) ->
    ConfirmHandler ! BasicNack,
    {noreply, State};

handle_method_from_server1(Method, none, State) ->
    {noreply, rpc_bottom_half(Method, State)};
handle_method_from_server1(Method, Content, State) ->
    {noreply, rpc_bottom_half({Method, Content}, State)}.

%%---------------------------------------------------------------------------
%% Other handle_* functions
%%---------------------------------------------------------------------------

handle_connection_closing(CloseType, Reason,
                          State = #state{rpc_requests = RpcQueue,
                                         closing      = Closing}) ->
    NewState = State#state{closing = {connection, Reason}},
    case {CloseType, Closing, queue:is_empty(RpcQueue)} of
        {flush, false, false} ->
            erlang:send_after(?TIMEOUT_FLUSH, self(),
                              timed_out_flushing_channel),
            {noreply, NewState};
        {flush, {just_channel, _}, false} ->
            erlang:send_after(?TIMEOUT_CLOSE_OK, self(),
                              timed_out_waiting_close_ok),
            {noreply, NewState};
        _ ->
            handle_shutdown({connection_closing, Reason}, NewState)
    end.

handle_channel_exit(Reason, State = #state{connection = Connection}) ->
    case Reason of
        %% Sent by rabbit_channel in the direct case
        #amqp_error{name = ErrorName, explanation = Expl} ->
            ?LOG_WARN("Channel (~p) closing: server sent error ~p~n",
                      [self(), Reason]),
            {IsHard, Code, _} = ?PROTOCOL:lookup_amqp_exception(ErrorName),
            ReportedReason = {server_initiated_close, Code, Expl},
            handle_shutdown(
                if IsHard ->
                             amqp_gen_connection:hard_error_in_channel(
                                 Connection, self(), ReportedReason),
                             {connection_closing, ReportedReason};
                   true   -> ReportedReason
                end, State);
        %% Unexpected death of a channel infrastructure process
        _ ->
            {stop, {infrastructure_died, Reason}, State}
    end.

handle_shutdown({_, 200, _}, State) ->
    {stop, normal, State};
handle_shutdown({connection_closing, {_, 200, _}}, State) ->
    {stop, normal, State};
handle_shutdown({connection_closing, normal}, State) ->
    {stop, normal, State};
handle_shutdown(Reason, State) ->
    {stop, {shutdown, Reason}, State}.

%%---------------------------------------------------------------------------
%% Internal plumbing
%%---------------------------------------------------------------------------

do(Method, Content, #state{driver = Driver, writer = W}) ->
    %% Catching because it expects the {channel_exit, _, _} message on error
    catch case {Driver, Content} of
              {network, none} -> rabbit_writer:send_command_sync(W, Method);
              {network, _}    -> rabbit_writer:send_command_sync(W, Method,
                                                                 Content);
              {direct, none}  -> rabbit_channel:do(W, Method);
              {direct, _}     -> rabbit_channel:do(W, Method, Content)
          end.

start_writer(State = #state{start_writer_fun = SWF}) ->
    {ok, Writer} = SWF(),
    State#state{writer = Writer}.

amqp_msg(none) ->
    none;
amqp_msg(Content) ->
    {Props, Payload} = rabbit_basic:from_content(Content),
    #amqp_msg{props = Props, payload = Payload}.

build_content(none) ->
    none;
build_content(#amqp_msg{props = Props, payload = Payload}) ->
    rabbit_basic:build_content(Props, Payload).

check_block(_Method, _AmqpMsg, #state{closing = {just_channel, _}}) ->
    closing;
check_block(_Method, _AmqpMsg, #state{closing = {connection, _}}) ->
    closing;
check_block(_Method, none, #state{}) ->
    ok;
check_block(_Method, #amqp_msg{}, #state{flow_active = false}) ->
    blocked;
check_block(_Method, _AmqpMsg, #state{}) ->
    ok.

check_invalid_method(#'channel.open'{}) ->
    {use_amqp_connection_module,
     "Use amqp_connection:open_channel/{1,2} instead"};
check_invalid_method(#'channel.close'{}) ->
    {use_close_function, "Use close/{1,3} instead"};
check_invalid_method(Method) ->
    case is_connection_method(Method) of
        true  -> {connection_methods_not_allowed,
                  "Sending connection methods is not allowed"};
        false -> ok
    end.

is_connection_method(Method) ->
    {ClassId, _} = ?PROTOCOL:method_id(element(1, Method)),
    ?PROTOCOL:lookup_class_name(ClassId) == connection.

server_misbehaved(#amqp_error{} = AmqpError, State = #state{number = Number}) ->
    case rabbit_binary_generator:map_exception(Number, AmqpError, ?PROTOCOL) of
        {0, _} ->
            handle_shutdown({server_misbehaved, AmqpError}, State);
        {_, Close} ->
            ?LOG_WARN("Channel (~p) flushing and closing due to soft "
                      "error caused by the server ~p~n", [self(), AmqpError]),
            Self = self(),
            spawn(fun () -> call(Self, Close) end),
            {noreply, State}
    end.

handle_consumer_callback(handle_call, Args,
                         State = #state{consumer_state = CState,
                                        consumer_module = CModule}) ->
    {reply, Reply, NewCState} =
        erlang:apply(CModule, handle_call, Args ++ [CState]),
    {reply, Reply, State#state{consumer_state = NewCState}};
handle_consumer_callback(Function, Args, State) ->
    {noreply, consumer_callback(Function, Args, State)}.

consumer_callback(init, Args, State = #state{}) ->
    consumer_callback_basic(init, Args, State);
consumer_callback(terminate, Args, State = #state{consumer_state = CState,
                                                  consumer_module = CModule}) ->
    erlang:apply(CModule, terminate, Args ++ [CState]),
    State;
consumer_callback(Function, Args, State = #state{consumer_state = CState}) ->
    consumer_callback_basic(Function, Args ++ [CState], State).

consumer_callback_basic(Function,
                        Args, State = #state{consumer_module = CModule}) ->
    {ok, NewCState} = erlang:apply(CModule, Function, Args),
    State#state{consumer_state = NewCState}.<|MERGE_RESOLUTION|>--- conflicted
+++ resolved
@@ -66,12 +66,6 @@
 
 -behaviour(gen_server).
 
-<<<<<<< HEAD
-=======
--export([start_link/4, connection_closing/3, open/1]).
--export([init/1, terminate/2, code_change/3, handle_call/3, handle_cast/2,
-         handle_info/2]).
->>>>>>> 8f438d18
 -export([call/2, call/3, cast/2, cast/3]).
 -export([close/1, close/3]).
 -export([next_publish_seqno/1]).
@@ -79,7 +73,7 @@
          register_confirm_handler/2]).
 -export([call_consumer/2]).
 
--export([start_link/4, connection_closing/3, open/1]).
+-export([start_link/5, connection_closing/3, open/1]).
 
 -export([init/1, terminate/2, code_change/3, handle_call/3, handle_cast/2,
          handle_info/2]).
@@ -91,14 +85,8 @@
                 connection,
                 driver,
                 rpc_requests        = queue:new(),
-<<<<<<< HEAD
-                closing             = false, %% false | just_channel |
-=======
-                anon_sub_requests   = queue:new(),
-                tagged_sub_requests = dict:new(),
                 closing             = false, %% false |
                                              %%   {just_channel, Reason} |
->>>>>>> 8f438d18
                                              %%   {connection, Reason}
                 writer,
                 return_handler_pid  = none,
@@ -253,15 +241,9 @@
 %%---------------------------------------------------------------------------
 
 %% @private
-<<<<<<< HEAD
-start_link(Driver, ChannelNumber, Consumer, SWF) ->
-    gen_server:start_link(?MODULE,
-                          [self(), Driver, ChannelNumber, Consumer, SWF], []).
-=======
-start_link(Driver, Connection, ChannelNumber, SWF) ->
-    gen_server:start_link(?MODULE,
-                          [Driver, Connection, ChannelNumber, SWF], []).
->>>>>>> 8f438d18
+start_link(Driver, Connection, ChannelNumber, Consumer, SWF) ->
+    gen_server:start_link(
+        ?MODULE, [Driver, Connection, ChannelNumber, Consumer, SWF], []).
 
 %% @private
 connection_closing(Pid, ChannelCloseType, Reason) ->
@@ -276,21 +258,14 @@
 %%---------------------------------------------------------------------------
 
 %% @private
-<<<<<<< HEAD
-init([Sup, Driver, ChannelNumber, {ConsumerModule, ConsumerArgs}, SWF]) ->
-    State0 = #state{sup              = Sup,
+init([Driver, Connection, ChannelNumber, {ConsumerModule, ConsumerArgs},
+      SWF]) ->
+    State0 = #state{connection       = Connection,
                     driver           = Driver,
                     number           = ChannelNumber,
                     consumer_module  = ConsumerModule,
                     start_writer_fun = SWF},
     {ok, consumer_callback(init, [ConsumerArgs], State0)}.
-=======
-init([Driver, Connection, ChannelNumber, SWF]) ->
-    {ok, #state{connection       = Connection,
-                driver           = Driver,
-                number           = ChannelNumber,
-                start_writer_fun = SWF}}.
->>>>>>> 8f438d18
 
 %% @private
 handle_call(open, From, State) ->
@@ -499,15 +474,11 @@
             State#state{rpc_requests = NewQ}
     end.
 
-<<<<<<< HEAD
 pending_rpc_method(#state{rpc_requests = Q}) ->
     {value, {_From, Method, _Content}} = queue:peek(Q),
     Method.
 
-pre_do(#'channel.open'{}, _Content, State) ->
-=======
 pre_do(#'channel.open'{}, none, State) ->
->>>>>>> 8f438d18
     start_writer(State);
 pre_do(#'channel.close'{reply_code = Code, reply_text = Text}, none,
        State) ->
@@ -558,14 +529,6 @@
 handle_method_from_server1(#'channel.close'{reply_code = Code,
                                             reply_text = Text}, none, State) ->
     do(#'channel.close_ok'{}, none, State),
-<<<<<<< HEAD
-    {stop, {server_initiated_close, Code, Text}, State};
-handle_method_from_server1(#'channel.close_ok'{}, none, State) ->
-    {stop, normal, rpc_bottom_half(ok, State)};
-handle_method_from_server1(#'basic.consume_ok'{} = ConsumeOk, none, State) ->
-    Consume = #'basic.consume'{} = pending_rpc_method(State),
-    State1 = consumer_callback(handle_consume_ok, [ConsumeOk, Consume], State),
-=======
     handle_shutdown({server_initiated_close, Code, Text}, State);
 handle_method_from_server1(#'channel.close_ok'{}, none,
                            State = #state{closing = Closing}) ->
@@ -578,22 +541,9 @@
         {connection, Reason} ->
             handle_shutdown({connection_closing, Reason}, State)
     end;
-handle_method_from_server1(
-        #'basic.consume_ok'{consumer_tag = ConsumerTag} = ConsumeOk,
-        none, State = #state{tagged_sub_requests = Tagged,
-                             anon_sub_requests = Anon}) ->
-    {Consumer, State0} =
-        case dict:find(ConsumerTag, Tagged) of
-            {ok, C} ->
-                NewTagged = dict:erase(ConsumerTag, Tagged),
-                {C, State#state{tagged_sub_requests = NewTagged}};
-            error ->
-                {{value, C}, NewAnon} = queue:out(Anon),
-                {C, State#state{anon_sub_requests = NewAnon}}
-        end,
-    Consumer ! ConsumeOk,
-    State1 = register_consumer(ConsumerTag, Consumer, State0),
->>>>>>> 8f438d18
+handle_method_from_server1(#'basic.consume_ok'{} = ConsumeOk, none, State) ->
+    Consume = #'basic.consume'{} = pending_rpc_method(State),
+    State1 = consumer_callback(handle_consume_ok, [ConsumeOk, Consume], State),
     {noreply, rpc_bottom_half(ConsumeOk, State1)};
 handle_method_from_server1(#'basic.cancel_ok'{} = CancelOk, none, State) ->
     Cancel = #'basic.cancel'{} = pending_rpc_method(State),
